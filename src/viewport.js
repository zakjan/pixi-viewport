--- conflicted
+++ resolved
@@ -1,765 +1,761 @@
-const Loop = require('yy-loop')
-const Input = require('yy-input')
-const exists = require('exists')
-
-const Drag = require('./drag')
-const Pinch = require('./pinch')
-const Clamp = require('./clamp')
-const ClampZoom = require('./clamp-zoom')
-const Decelerate = require('./decelerate')
-const Bounce = require('./bounce')
-const Snap = require('./snap')
-const Follow = require('./follow')
-const Wheel = require('./wheel')
-const Tiles = require('./tiles')
-
-<<<<<<< HEAD
-const PLUGIN_ORDER = ['hit-area', 'drag', 'pinch', 'wheel', 'follow', 'decelerate', 'bounce', 'snap', 'clamp-zoom', 'clamp', 'tiles']
-=======
-const PLUGIN_ORDER = ['drag', 'pinch', 'wheel', 'follow', 'decelerate', 'bounce', 'snap', 'clamp-zoom', 'clamp']
->>>>>>> 3d67ab62
-
-module.exports = class Viewport extends Loop
-{
-    /**
-     * @param {PIXI.Container} container to apply viewport
-     * @param {number} [options]
-     * @param {HTMLElement} [options.div=document.body] use this div to create the mouse/touch listeners
-     * @param {number} [options.screenWidth] these values are needed for clamp, bounce, and pinch plugins
-     * @param {number} [options.screenHeight]
-     * @param {number} [options.worldWidth]
-     * @param {number} [options.worldHeight]
-     * @param {number} [options.threshold=5] threshold for click
-     * @param {number} [options.maxFrameTime=1000 / 60] maximum frame time for animations
-     * @param {boolean} [options.pauseOnBlur] pause when app loses focus
-     * @param {boolean} [options.noListeners] manually call touch/mouse callback down/move/up
-     * @param {number} [options.preventDefault] call preventDefault after listeners
-     *
-     * @event click({screen: {x, y}, world: {x, y}, viewport}) emitted when viewport is clicked
-     * @event drag-start({screen: {x, y}, world: {x, y}, viewport}) emitted when a drag starts
-     * @event drag-end({screen: {x, y}, world: {x, y}, viewport}) emitted when a drag ends
-     * @event pinch-start(viewport) emitted when a pinch starts
-     * @event pinch-end(viewport) emitted when a pinch ends
-     * @event snap-start(viewport) emitted each time a snap animation starts
-     * @event snap-end(viewport) emitted each time snap reaches its target
-     * @event bounce-start-x(viewport) emitted when a bounce on the x-axis starts
-     * @event bounce.end-x(viewport) emitted when a bounce on the x-axis ends
-     * @event bounce-start-y(viewport) emitted when a bounce on the y-axis starts
-     * @event bounce-end-y(viewport) emitted when a bounce on the y-axis ends
-     * @event wheel({wheel: {dx, dy, dz}, viewport})
-     */
-    constructor(container, options)
-    {
-        options = options || {}
-        super({ pauseOnBlur: options.pauseOnBlur, maxFrameTime: options.maxFrameTime })
-        this.container = container
-        this.plugins = []
-        this._screenWidth = options.screenWidth
-        this._screenHeight = options.screenHeight
-        this._worldWidth = options.worldWidth
-        this._worldHeight = options.worldHeight
-        this.threshold = typeof options.threshold === 'undefined' ? 5 : options.threshold
-        this.maxFrameTime = options.maxFrameTime || 1000 / 60
-        if (!options.noListeners)
-        {
-            this.listeners(options.div || document.body, options.threshold, options.preventDefault)
-        }
-        this.interval(this.updateFrame.bind(this))
-    }
-
-    /**
-     * start requestAnimationFrame() loop to handle animations; alternatively, call update() manually on each frame
-     * @inherited from yy-loop
-     */
-    // start()
-
-    /**
-     * update loop -- may be called manually or use start/stop() for Viewport to handle updates
-     * @inherited from yy-loop
-     */
-    // update()
-
-    /**
-     * update frame for animations
-     * @private
-     */
-    updateFrame(elapsed)
-    {
-        for (let plugin of PLUGIN_ORDER)
-        {
-            if (this.plugins[plugin])
-            {
-                this.plugins[plugin].update(elapsed)
-            }
-        }
-    }
-
-    /**
-     * stop loop
-     * @inherited from yy-loop
-     */
-    // stop()
-
-    /**
-     * use this to set screen and world sizes--needed for pinch/wheel/clamp/bounce
-     * @param {number} screenWidth
-     * @param {number} screenHeight
-     * @param {number} [worldWidth]
-     * @param {number} [worldHeight]
-     */
-    resize(screenWidth, screenHeight, worldWidth, worldHeight)
-    {
-        this._screenWidth = screenWidth
-        this._screenHeight = screenHeight
-        if (worldWidth)
-        {
-            this._worldWidth = worldWidth
-            this._worldHeight = worldHeight
-        }
-        if (exists(worldWidth) || exists(worldHeight))
-        {
-            this.resizePlugins()
-        }
-    }
-
-    /**
-     * called after a worldWidth/Height change
-     * @private
-     */
-    resizePlugins()
-    {
-        for (let type of PLUGIN_ORDER)
-        {
-            if (this.plugins[type])
-            {
-                this.plugins[type].resize()
-            }
-        }
-    }
-
-    /**
-     * @type {number}
-     */
-    get screenWidth()
-    {
-        return this._screenWidth
-    }
-    set screenWidth(value)
-    {
-        this._screenWidth = value
-    }
-
-    /**
-     * @type {number}
-     */
-    get screenHeight()
-    {
-        return this._screenHeight
-    }
-    set screenHeight(value)
-    {
-        this._screenHeight = value
-    }
-
-    /**
-     * @type {number}
-     */
-    get worldWidth()
-    {
-        return this._worldWidth
-    }
-    set worldWidth(value)
-    {
-        this._worldWidth = value
-        this.resizePlugins()
-    }
-
-    /**
-     * @type {number}
-     */
-    get worldHeight()
-    {
-        return this._worldHeight
-    }
-    set worldHeight(value)
-    {
-        this._worldHeight = value
-        this.resizePlugins()
-    }
-
-    /**
-     * add mouse/touch listeners
-     * @private
-     */
-    listeners(div, threshold, preventDefault)
-    {
-        this.input = new Input(div, { threshold, preventDefault })
-        this.input.on('down', this.down, this)
-        this.input.on('move', this.move, this)
-        this.input.on('up', this.up, this)
-        this.input.on('click', this.click, this)
-        this.input.on('wheel', this.handleWheel, this)
-    }
-
-    /**
-     * handle down events
-     * @private
-     */
-    down()
-    {
-        for (let type of PLUGIN_ORDER)
-        {
-            if (this.plugins[type])
-            {
-                this.plugins[type].down(...arguments)
-            }
-        }
-    }
-
-    /**
-     * whether change exceeds threshold
-     * @private
-     * @param {number} change
-     */
-    checkThreshold(change)
-    {
-        if (Math.abs(change) >= this.threshold)
-        {
-            return true
-        }
-        return false
-    }
-
-    /**
-     * handle move events
-     * @private
-     */
-    move()
-    {
-        for (let type of PLUGIN_ORDER)
-        {
-            if (this.plugins[type])
-            {
-                this.plugins[type].move(...arguments)
-            }
-        }
-    }
-
-    /**
-     * handle up events
-     * @private
-     */
-    up()
-    {
-        for (let type of PLUGIN_ORDER)
-        {
-            if (this.plugins[type])
-            {
-                this.plugins[type].up(...arguments)
-            }
-        }
-    }
-
-    /**
-     * handle wheel events
-     * @private
-     */
-    handleWheel()
-    {
-        for (let type of PLUGIN_ORDER)
-        {
-            if (this.plugins[type])
-            {
-                this.plugins[type].wheel(...arguments)
-            }
-        }
-    }
-
-    /**
-     * handle click events
-     * @private
-     * @param {number} x
-     * @param {number} y
-     */
-    click(x, y)
-    {
-        const point = { x, y }
-        this.emit('click', { screen: point, world: this.toWorld(point), viewport: this})
-    }
-
-    /**
-     * change coordinates from screen to world
-     * @param {number|PIXI.Point} x
-     * @param {number} [y]
-     * @returns {PIXI.Point}
-     */
-    toWorld()
-    {
-        if (arguments.length === 2)
-        {
-            const x = arguments[0]
-            const y = arguments[1]
-            return this.container.toLocal({ x, y })
-        }
-        else
-        {
-            return this.container.toLocal(arguments[0])
-        }
-    }
-
-    /**
-     * change coordinates from world to screen
-     * @param {number|PIXI.Point} x
-     * @param {number} [y]
-     * @returns {PIXI.Point}
-     */
-    toScreen()
-    {
-        if (arguments.length === 2)
-        {
-            const x = arguments[0]
-            const y = arguments[1]
-            return this.container.toGlobal({ x, y })
-        }
-        else
-        {
-            const point = arguments[0]
-            return this.container.toGlobal(point)
-        }
-    }
-
-    /**
-     * @type {number} screen width in world coordinates
-     */
-    get worldScreenWidth()
-    {
-        return this._screenWidth / this.container.scale.x
-    }
-
-    /**
-     * @type {number} screen height in world coordinates
-     */
-    get worldScreenHeight()
-    {
-        return this._screenHeight / this.container.scale.y
-    }
-
-    /**
-     * @type {number} world width in screen coordinates
-     */
-    get screenWorldWidth()
-    {
-        return this._worldWidth * this.container.scale.x
-    }
-
-    /**
-     * @type {number} world height in screen coordinates
-     */
-    get screenWorldHeight()
-    {
-        return this._worldHeight * this.container.scale.y
-    }
-
-    /**
-     * get center of screen in world coordinates
-     * @type {{x: number, y: number}}
-     */
-    get center()
-    {
-        return { x: this.worldScreenWidth / 2 - this.container.x / this.container.scale.x, y: this.worldScreenHeight / 2 - this.container.y / this.container.scale.y }
-    }
-
-    /**
-     * move center of viewport to point
-     * @param {number|PIXI.Point} x|point
-     * @param {number} [y]
-     * @return {Viewport} this
-     */
-    moveCenter(/*x, y | PIXI.Point*/)
-    {
-        let x, y
-        if (!isNaN(arguments[0]))
-        {
-            x = arguments[0]
-            y = arguments[1]
-        }
-        else
-        {
-            x = arguments[0].x
-            y = arguments[0].y
-        }
-        this.container.position.set((this.worldScreenWidth / 2 - x) * this.container.scale.x, (this.worldScreenHeight / 2 - y) * this.container.scale.y)
-        return this
-    }
-
-    /**
-     * top-left corner
-     * @type {{x: number, y: number}
-     */
-    get corner()
-    {
-        return { x: -this.container.x / this.container.scale.x, y: -this.container.y / this.container.scale.y }
-    }
-
-    /**
-     * move viewport's top-left corner; also clamps and resets decelerate and bounce (as needed)
-     * @param {number|PIXI.Point} x|point
-     * @param {number} y
-     * @return {Viewport} this
-     */
-    moveCorner(/*x, y | point*/)
-    {
-        if (arguments.length === 1)
-        {
-            this.container.position.set(arguments[0].x, arguments[0].y)
-        }
-        else
-        {
-            this.container.position.set(arguments[0], arguments[1])
-        }
-        this._reset()
-        return this
-    }
-
-    /**
-     * change zoom so the width fits in the viewport
-     * @param {number} [width=this._worldWidth] in world coordinates
-     * @param {boolean} [center] maintain the same center
-     * @return {Viewport} this
-     */
-    fitWidth(width, center)
-    {
-        let save
-        if (center)
-        {
-            save = this.center
-        }
-        width = width || this._worldWidth
-        this.container.scale.x = this._screenWidth / width
-        this.container.scale.y = this.container.scale.x
-        if (center)
-        {
-            this.moveCenter(save)
-        }
-        return this
-    }
-
-    /**
-     * change zoom so the height fits in the viewport
-     * @param {number} [height=this._worldHeight] in world coordinates
-     * @param {boolean} [center] maintain the same center of the screen after zoom
-     * @return {Viewport} this
-     */
-    fitHeight(height, center)
-    {
-        let save
-        if (center)
-        {
-            save = this.center
-        }
-        height = height || this._worldHeight
-        this.container.scale.y = this._screenHeight / height
-        this.container.scale.x = this.container.scale.y
-        if (center)
-        {
-            this.moveCenter(save)
-        }
-        return this
-    }
-
-    /**
-     * change zoom so it fits the entire world in the viewport
-     * @param {boolean} [center] maintain the same center of the screen after zoom
-     * @return {Viewport} this
-     */
-    fit(center)
-    {
-        let save
-        if (center)
-        {
-            save = this.center
-        }
-        this.container.scale.x = this._screenWidth / this._worldWidth
-        this.container.scale.y = this._screenHeight / this._worldHeight
-        if (this.container.scale.x < this.container.scale.y)
-        {
-            this.container.scale.y = this.container.scale.x
-        }
-        else
-        {
-            this.container.scale.x = this.container.scale.y
-        }
-        if (center)
-        {
-            this.moveCenter(save)
-        }
-        return this
-    }
-
-    /**
-     * is container out of world bounds
-     * @return { left:boolean, right: boolean, top: boolean, bottom: boolean }
-     * @private
-     */
-    OOB()
-    {
-        const result = {}
-        result.left = this.left < 0
-        result.right = this.right > this._worldWidth
-        result.top = this.top < 0
-        result.bottom = this.bottom > this._worldHeight
-        result.cornerPoint = {
-            x: this._worldWidth * this.container.scale.x - this._screenWidth,
-            y: this._worldHeight * this.container.scale.y - this._screenHeight
-        }
-        return result
-    }
-
-    /**
-     * world coordinates of the right edge of the screen
-     * @type {number}
-     */
-    get right()
-    {
-        return -this.container.x / this.container.scale.x + this.worldScreenWidth
-    }
-
-    /**
-     * world coordinates of the left edge of the screen
-     * @type {number}
-     */
-    get left()
-    {
-        return -this.container.x / this.container.scale.x
-    }
-
-    /**
-     * world coordinates of the top edge of the screen
-     * @type {number}
-     */
-    get top()
-    {
-        return -this.container.y / this.container.scale.y
-    }
-
-    /**
-     * world coordinates of the bottom edge of the screen
-     * @type {number}
-     */
-    get bottom()
-    {
-        return -this.container.y / this.container.scale.y + this.worldScreenHeight
-    }
-
-    /**
-     * clamps and resets bounce and decelerate (as needed) after manually moving viewport
-     * @private
-     */
-    _reset()
-    {
-        if (this.plugins['bounce'])
-        {
-            this.plugins['bounce'].reset()
-            this.plugins['bounce'].bounce()
-        }
-        if (this.plugins['decelerate'])
-        {
-            this.plugins['decelerate'].reset()
-        }
-        if (this.plugins['snap'])
-        {
-            this.plugins['snap'].reset()
-        }
-        if (this.plugins['clamp'])
-        {
-            this.plugins['clamp'].update()
-        }
-        if (this.plugins['clamp-zoom'])
-        {
-            this.plugins['clamp-zoom'].clamp()
-        }
-    }
-
-    // PLUGINS
-
-    /**
-     * removes installed plugin
-     * @param {string} type of plugin (e.g., 'drag', 'pinch')
-     */
-    removePlugin(type)
-    {
-        if (this.plugins[type])
-        {
-            this.plugins[type].remove()
-            this.plugins[type] = null
-        }
-    }
-
-    /**
-     * pause plugin
-     * @param {string} type of plugin (e.g., 'drag', 'pinch')
-     */
-    pausePlugin(type)
-    {
-        if (this.plugins[type])
-        {
-            this.plugins[type].pause()
-        }
-    }
-
-    /**
-     * resume plugin
-     * @param {string} type of plugin (e.g., 'drag', 'pinch')
-     */
-    resumePlugin(type)
-    {
-        if (this.plugins[type])
-        {
-            this.plugins[type].resume()
-        }
-    }
-
-    /**
-     * enable one-finger touch to drag
-     * @return {Viewport} this
-     */
-    drag()
-    {
-        this.plugins['drag'] = new Drag(this)
-        return this
-    }
-
-    /**
-     * enable clamp to boundaries of world
-     * NOTE: screenWidth, screenHeight, worldWidth, and worldHeight needs to be set for this to work properly
-     * @param {object} options
-     * @param {string} [options.direction=all] (all, x, or y)
-     * @param {string} [options.underflow=center] (top/bottom/center and left/right/center, or center) where to place world if too small for screen
-     * @return {Viewport} this
-     */
-    clamp(direction)
-    {
-        this.plugins['clamp'] = new Clamp(this, direction)
-        return this
-    }
-
-    /**
-     * decelerate after a move
-     * @param {object} [options]
-     * @param {number} [options.friction=0.95] percent to decelerate after movement
-     * @param {number} [options.bounce=0.8] percent to decelerate when past boundaries (only applicable when viewport.bounce() is active)
-     * @param {number} [options.minSpeed=0.01] minimum velocity before stopping/reversing acceleration
-     * @return {Viewport} this
-     */
-    decelerate(options)
-    {
-        this.plugins['decelerate'] = new Decelerate(this, options)
-        return this
-    }
-
-    /**
-     * bounce on borders
-     * NOTE: screenWidth, screenHeight, worldWidth, and worldHeight needs to be set for this to work properly
-     * @param {object} [options]
-     * @param {number} [options.friction=0.5] friction to apply to decelerate if active
-     * @param {number} [options.time=150] time in ms to finish bounce
-     * @param {string|function} [ease='easeInOutSine'] ease function or name (see http://easings.net/ for supported names)
-     * @param {string} [options.underflow=center] (top/bottom/center and left/right/center, or center) where to place world if too small for screen     *
-     * @return {Viewport} this
-     */
-    bounce(options)
-    {
-        this.plugins['bounce'] = new Bounce(this, options)
-        return this
-    }
-
-    /**
-     * enable pinch to zoom and two-finger touch to drag
-     * NOTE: screenWidth, screenHeight, worldWidth, and worldHeight needs to be set for this to work properly
-     * @param {number} [options.percent=1.0] percent to modify pinch speed
-     * @param {boolean} [options.noDrag] disable two-finger dragging
-     * @param {PIXI.Point} [options.center] place this point at center during zoom instead of center of two fingers
-     * @param {number} [options.minWidth] clamp minimum width
-     * @param {number} [options.minHeight] clamp minimum height
-     * @param {number} [options.maxWidth] clamp maximum width
-     * @param {number} [options.maxHeight] clamp maximum height
-     * @return {Viewport} this
-     */
-    pinch(options)
-    {
-        this.plugins['pinch'] = new Pinch(this, options)
-        return this
-    }
-
-    /**
-     * snap to a point
-     * @param {number} x
-     * @param {number} y
-     * @param {object} [options]
-     * @param {boolean} [options.center] snap to the center of the camera instead of the top-left corner of viewport
-     * @param {number} [options.friction=0.8] friction/frame to apply if decelerate is active
-     * @param {number} [options.time=1000]
-     * @param {string|function} [ease=easeInOutSine] ease function or name (see http://easings.net/ for supported names)
-     * @param {boolean} [options.removeOnComplete] removes this plugin after snapping is complete
-     * @return {Viewport} this
-     */
-    snap(x, y, options)
-    {
-        this.plugins['snap'] = new Snap(this, x, y, options)
-        return this
-    }
-
-    /**
-     * follow a target
-     * @param {PIXI.DisplayObject} target to follow (object must include {x: x-coordinate, y: y-coordinate})
-     * @param {object} [options]
-     * @param {number} [options.speed=0] to follow in pixels/frame
-     * @param {number} [options.radius] radius (in world coordinates) of center circle where movement is allowed without moving the viewport
-     * @return {Viewport} this
-     */
-    follow(target, options)
-    {
-        this.plugins['follow'] = new Follow(this, target, options)
-        return this
-    }
-
-    /**
-     * zoom using mouse wheel
-     * @param {object} [options]
-     * @param {number} [options.percent=0.1] percent to scroll with each spin
-     * @param {boolean} [options.reverse] reverse the direction of the scroll
-     * @param {PIXI.Point} [options.center] place this point at center during zoom instead of current mouse position
-     * @param {number} [options.minWidth] clamp minimum width
-     * @param {number} [options.minHeight] clamp minimum height
-     * @param {number} [options.maxWidth] clamp maximum width
-     * @param {number} [options.maxHeight] clamp maximum height
-     * @return {Viewport} this
-     */
-    wheel(options)
-    {
-        this.plugins['wheel'] = new Wheel(this, options)
-        return this
-    }
-
-    /**
-     * enable clamping of zoom to constraints
-     * NOTE: screenWidth, screenHeight, worldWidth, and worldHeight needs to be set for this to work properly
-     * @param {object} [options]
-     * @param {number} [options.minWidth] minimum width
-     * @param {number} [options.minHeight] minimum height
-     * @param {number} [options.maxWidth] maximum width
-     * @param {number} [options.maxHeight] maximum height
-     * @return {Viewport} this
-     */
-    clampZoom(options)
-    {
-        this.plugins['clamp-zoom'] = new ClampZoom(this, options)
-        return this
-    }
-
-    tiles(width, height, tiles, options)
-    {
-        this.plugins['tiles'] = new Tiles(this, width, height, tiles, options)
-        return this
-    }
-}
+const Loop = require('yy-loop')
+const Input = require('yy-input')
+const exists = require('exists')
+
+const Drag = require('./drag')
+const Pinch = require('./pinch')
+const Clamp = require('./clamp')
+const ClampZoom = require('./clamp-zoom')
+const Decelerate = require('./decelerate')
+const Bounce = require('./bounce')
+const Snap = require('./snap')
+const Follow = require('./follow')
+const Wheel = require('./wheel')
+const Tiles = require('./tiles')
+
+const PLUGIN_ORDER = ['drag', 'pinch', 'wheel', 'follow', 'decelerate', 'bounce', 'snap', 'clamp-zoom', 'clamp']
+
+module.exports = class Viewport extends Loop
+{
+    /**
+     * @param {PIXI.Container} container to apply viewport
+     * @param {number} [options]
+     * @param {HTMLElement} [options.div=document.body] use this div to create the mouse/touch listeners
+     * @param {number} [options.screenWidth] these values are needed for clamp, bounce, and pinch plugins
+     * @param {number} [options.screenHeight]
+     * @param {number} [options.worldWidth]
+     * @param {number} [options.worldHeight]
+     * @param {number} [options.threshold=5] threshold for click
+     * @param {number} [options.maxFrameTime=1000 / 60] maximum frame time for animations
+     * @param {boolean} [options.pauseOnBlur] pause when app loses focus
+     * @param {boolean} [options.noListeners] manually call touch/mouse callback down/move/up
+     * @param {number} [options.preventDefault] call preventDefault after listeners
+     *
+     * @event click({screen: {x, y}, world: {x, y}, viewport}) emitted when viewport is clicked
+     * @event drag-start({screen: {x, y}, world: {x, y}, viewport}) emitted when a drag starts
+     * @event drag-end({screen: {x, y}, world: {x, y}, viewport}) emitted when a drag ends
+     * @event pinch-start(viewport) emitted when a pinch starts
+     * @event pinch-end(viewport) emitted when a pinch ends
+     * @event snap-start(viewport) emitted each time a snap animation starts
+     * @event snap-end(viewport) emitted each time snap reaches its target
+     * @event bounce-start-x(viewport) emitted when a bounce on the x-axis starts
+     * @event bounce.end-x(viewport) emitted when a bounce on the x-axis ends
+     * @event bounce-start-y(viewport) emitted when a bounce on the y-axis starts
+     * @event bounce-end-y(viewport) emitted when a bounce on the y-axis ends
+     * @event wheel({wheel: {dx, dy, dz}, viewport})
+     */
+    constructor(container, options)
+    {
+        options = options || {}
+        super({ pauseOnBlur: options.pauseOnBlur, maxFrameTime: options.maxFrameTime })
+        this.container = container
+        this.plugins = []
+        this._screenWidth = options.screenWidth
+        this._screenHeight = options.screenHeight
+        this._worldWidth = options.worldWidth
+        this._worldHeight = options.worldHeight
+        this.threshold = typeof options.threshold === 'undefined' ? 5 : options.threshold
+        this.maxFrameTime = options.maxFrameTime || 1000 / 60
+        if (!options.noListeners)
+        {
+            this.listeners(options.div || document.body, options.threshold, options.preventDefault)
+        }
+        this.interval(this.updateFrame.bind(this))
+    }
+
+    /**
+     * start requestAnimationFrame() loop to handle animations; alternatively, call update() manually on each frame
+     * @inherited from yy-loop
+     */
+    // start()
+
+    /**
+     * update loop -- may be called manually or use start/stop() for Viewport to handle updates
+     * @inherited from yy-loop
+     */
+    // update()
+
+    /**
+     * update frame for animations
+     * @private
+     */
+    updateFrame(elapsed)
+    {
+        for (let plugin of PLUGIN_ORDER)
+        {
+            if (this.plugins[plugin])
+            {
+                this.plugins[plugin].update(elapsed)
+            }
+        }
+    }
+
+    /**
+     * stop loop
+     * @inherited from yy-loop
+     */
+    // stop()
+
+    /**
+     * use this to set screen and world sizes--needed for pinch/wheel/clamp/bounce
+     * @param {number} screenWidth
+     * @param {number} screenHeight
+     * @param {number} [worldWidth]
+     * @param {number} [worldHeight]
+     */
+    resize(screenWidth, screenHeight, worldWidth, worldHeight)
+    {
+        this._screenWidth = screenWidth
+        this._screenHeight = screenHeight
+        if (worldWidth)
+        {
+            this._worldWidth = worldWidth
+            this._worldHeight = worldHeight
+        }
+        if (exists(worldWidth) || exists(worldHeight))
+        {
+            this.resizePlugins()
+        }
+    }
+
+    /**
+     * called after a worldWidth/Height change
+     * @private
+     */
+    resizePlugins()
+    {
+        for (let type of PLUGIN_ORDER)
+        {
+            if (this.plugins[type])
+            {
+                this.plugins[type].resize()
+            }
+        }
+    }
+
+    /**
+     * @type {number}
+     */
+    get screenWidth()
+    {
+        return this._screenWidth
+    }
+    set screenWidth(value)
+    {
+        this._screenWidth = value
+    }
+
+    /**
+     * @type {number}
+     */
+    get screenHeight()
+    {
+        return this._screenHeight
+    }
+    set screenHeight(value)
+    {
+        this._screenHeight = value
+    }
+
+    /**
+     * @type {number}
+     */
+    get worldWidth()
+    {
+        return this._worldWidth
+    }
+    set worldWidth(value)
+    {
+        this._worldWidth = value
+        this.resizePlugins()
+    }
+
+    /**
+     * @type {number}
+     */
+    get worldHeight()
+    {
+        return this._worldHeight
+    }
+    set worldHeight(value)
+    {
+        this._worldHeight = value
+        this.resizePlugins()
+    }
+
+    /**
+     * add mouse/touch listeners
+     * @private
+     */
+    listeners(div, threshold, preventDefault)
+    {
+        this.input = new Input(div, { threshold, preventDefault })
+        this.input.on('down', this.down, this)
+        this.input.on('move', this.move, this)
+        this.input.on('up', this.up, this)
+        this.input.on('click', this.click, this)
+        this.input.on('wheel', this.handleWheel, this)
+    }
+
+    /**
+     * handle down events
+     * @private
+     */
+    down()
+    {
+        for (let type of PLUGIN_ORDER)
+        {
+            if (this.plugins[type])
+            {
+                this.plugins[type].down(...arguments)
+            }
+        }
+    }
+
+    /**
+     * whether change exceeds threshold
+     * @private
+     * @param {number} change
+     */
+    checkThreshold(change)
+    {
+        if (Math.abs(change) >= this.threshold)
+        {
+            return true
+        }
+        return false
+    }
+
+    /**
+     * handle move events
+     * @private
+     */
+    move()
+    {
+        for (let type of PLUGIN_ORDER)
+        {
+            if (this.plugins[type])
+            {
+                this.plugins[type].move(...arguments)
+            }
+        }
+    }
+
+    /**
+     * handle up events
+     * @private
+     */
+    up()
+    {
+        for (let type of PLUGIN_ORDER)
+        {
+            if (this.plugins[type])
+            {
+                this.plugins[type].up(...arguments)
+            }
+        }
+    }
+
+    /**
+     * handle wheel events
+     * @private
+     */
+    handleWheel()
+    {
+        for (let type of PLUGIN_ORDER)
+        {
+            if (this.plugins[type])
+            {
+                this.plugins[type].wheel(...arguments)
+            }
+        }
+    }
+
+    /**
+     * handle click events
+     * @private
+     * @param {number} x
+     * @param {number} y
+     */
+    click(x, y)
+    {
+        const point = { x, y }
+        this.emit('click', { screen: point, world: this.toWorld(point), viewport: this})
+    }
+
+    /**
+     * change coordinates from screen to world
+     * @param {number|PIXI.Point} x
+     * @param {number} [y]
+     * @returns {PIXI.Point}
+     */
+    toWorld()
+    {
+        if (arguments.length === 2)
+        {
+            const x = arguments[0]
+            const y = arguments[1]
+            return this.container.toLocal({ x, y })
+        }
+        else
+        {
+            return this.container.toLocal(arguments[0])
+        }
+    }
+
+    /**
+     * change coordinates from world to screen
+     * @param {number|PIXI.Point} x
+     * @param {number} [y]
+     * @returns {PIXI.Point}
+     */
+    toScreen()
+    {
+        if (arguments.length === 2)
+        {
+            const x = arguments[0]
+            const y = arguments[1]
+            return this.container.toGlobal({ x, y })
+        }
+        else
+        {
+            const point = arguments[0]
+            return this.container.toGlobal(point)
+        }
+    }
+
+    /**
+     * @type {number} screen width in world coordinates
+     */
+    get worldScreenWidth()
+    {
+        return this._screenWidth / this.container.scale.x
+    }
+
+    /**
+     * @type {number} screen height in world coordinates
+     */
+    get worldScreenHeight()
+    {
+        return this._screenHeight / this.container.scale.y
+    }
+
+    /**
+     * @type {number} world width in screen coordinates
+     */
+    get screenWorldWidth()
+    {
+        return this._worldWidth * this.container.scale.x
+    }
+
+    /**
+     * @type {number} world height in screen coordinates
+     */
+    get screenWorldHeight()
+    {
+        return this._worldHeight * this.container.scale.y
+    }
+
+    /**
+     * get center of screen in world coordinates
+     * @type {{x: number, y: number}}
+     */
+    get center()
+    {
+        return { x: this.worldScreenWidth / 2 - this.container.x / this.container.scale.x, y: this.worldScreenHeight / 2 - this.container.y / this.container.scale.y }
+    }
+
+    /**
+     * move center of viewport to point
+     * @param {number|PIXI.Point} x|point
+     * @param {number} [y]
+     * @return {Viewport} this
+     */
+    moveCenter(/*x, y | PIXI.Point*/)
+    {
+        let x, y
+        if (!isNaN(arguments[0]))
+        {
+            x = arguments[0]
+            y = arguments[1]
+        }
+        else
+        {
+            x = arguments[0].x
+            y = arguments[0].y
+        }
+        this.container.position.set((this.worldScreenWidth / 2 - x) * this.container.scale.x, (this.worldScreenHeight / 2 - y) * this.container.scale.y)
+        return this
+    }
+
+    /**
+     * top-left corner
+     * @type {{x: number, y: number}
+     */
+    get corner()
+    {
+        return { x: -this.container.x / this.container.scale.x, y: -this.container.y / this.container.scale.y }
+    }
+
+    /**
+     * move viewport's top-left corner; also clamps and resets decelerate and bounce (as needed)
+     * @param {number|PIXI.Point} x|point
+     * @param {number} y
+     * @return {Viewport} this
+     */
+    moveCorner(/*x, y | point*/)
+    {
+        if (arguments.length === 1)
+        {
+            this.container.position.set(arguments[0].x, arguments[0].y)
+        }
+        else
+        {
+            this.container.position.set(arguments[0], arguments[1])
+        }
+        this._reset()
+        return this
+    }
+
+    /**
+     * change zoom so the width fits in the viewport
+     * @param {number} [width=this._worldWidth] in world coordinates
+     * @param {boolean} [center] maintain the same center
+     * @return {Viewport} this
+     */
+    fitWidth(width, center)
+    {
+        let save
+        if (center)
+        {
+            save = this.center
+        }
+        width = width || this._worldWidth
+        this.container.scale.x = this._screenWidth / width
+        this.container.scale.y = this.container.scale.x
+        if (center)
+        {
+            this.moveCenter(save)
+        }
+        return this
+    }
+
+    /**
+     * change zoom so the height fits in the viewport
+     * @param {number} [height=this._worldHeight] in world coordinates
+     * @param {boolean} [center] maintain the same center of the screen after zoom
+     * @return {Viewport} this
+     */
+    fitHeight(height, center)
+    {
+        let save
+        if (center)
+        {
+            save = this.center
+        }
+        height = height || this._worldHeight
+        this.container.scale.y = this._screenHeight / height
+        this.container.scale.x = this.container.scale.y
+        if (center)
+        {
+            this.moveCenter(save)
+        }
+        return this
+    }
+
+    /**
+     * change zoom so it fits the entire world in the viewport
+     * @param {boolean} [center] maintain the same center of the screen after zoom
+     * @return {Viewport} this
+     */
+    fit(center)
+    {
+        let save
+        if (center)
+        {
+            save = this.center
+        }
+        this.container.scale.x = this._screenWidth / this._worldWidth
+        this.container.scale.y = this._screenHeight / this._worldHeight
+        if (this.container.scale.x < this.container.scale.y)
+        {
+            this.container.scale.y = this.container.scale.x
+        }
+        else
+        {
+            this.container.scale.x = this.container.scale.y
+        }
+        if (center)
+        {
+            this.moveCenter(save)
+        }
+        return this
+    }
+
+    /**
+     * is container out of world bounds
+     * @return { left:boolean, right: boolean, top: boolean, bottom: boolean }
+     * @private
+     */
+    OOB()
+    {
+        const result = {}
+        result.left = this.left < 0
+        result.right = this.right > this._worldWidth
+        result.top = this.top < 0
+        result.bottom = this.bottom > this._worldHeight
+        result.cornerPoint = {
+            x: this._worldWidth * this.container.scale.x - this._screenWidth,
+            y: this._worldHeight * this.container.scale.y - this._screenHeight
+        }
+        return result
+    }
+
+    /**
+     * world coordinates of the right edge of the screen
+     * @type {number}
+     */
+    get right()
+    {
+        return -this.container.x / this.container.scale.x + this.worldScreenWidth
+    }
+
+    /**
+     * world coordinates of the left edge of the screen
+     * @type {number}
+     */
+    get left()
+    {
+        return -this.container.x / this.container.scale.x
+    }
+
+    /**
+     * world coordinates of the top edge of the screen
+     * @type {number}
+     */
+    get top()
+    {
+        return -this.container.y / this.container.scale.y
+    }
+
+    /**
+     * world coordinates of the bottom edge of the screen
+     * @type {number}
+     */
+    get bottom()
+    {
+        return -this.container.y / this.container.scale.y + this.worldScreenHeight
+    }
+
+    /**
+     * clamps and resets bounce and decelerate (as needed) after manually moving viewport
+     * @private
+     */
+    _reset()
+    {
+        if (this.plugins['bounce'])
+        {
+            this.plugins['bounce'].reset()
+            this.plugins['bounce'].bounce()
+        }
+        if (this.plugins['decelerate'])
+        {
+            this.plugins['decelerate'].reset()
+        }
+        if (this.plugins['snap'])
+        {
+            this.plugins['snap'].reset()
+        }
+        if (this.plugins['clamp'])
+        {
+            this.plugins['clamp'].update()
+        }
+        if (this.plugins['clamp-zoom'])
+        {
+            this.plugins['clamp-zoom'].clamp()
+        }
+    }
+
+    // PLUGINS
+
+    /**
+     * removes installed plugin
+     * @param {string} type of plugin (e.g., 'drag', 'pinch')
+     */
+    removePlugin(type)
+    {
+        if (this.plugins[type])
+        {
+            this.plugins[type].remove()
+            this.plugins[type] = null
+        }
+    }
+
+    /**
+     * pause plugin
+     * @param {string} type of plugin (e.g., 'drag', 'pinch')
+     */
+    pausePlugin(type)
+    {
+        if (this.plugins[type])
+        {
+            this.plugins[type].pause()
+        }
+    }
+
+    /**
+     * resume plugin
+     * @param {string} type of plugin (e.g., 'drag', 'pinch')
+     */
+    resumePlugin(type)
+    {
+        if (this.plugins[type])
+        {
+            this.plugins[type].resume()
+        }
+    }
+
+    /**
+     * enable one-finger touch to drag
+     * @return {Viewport} this
+     */
+    drag()
+    {
+        this.plugins['drag'] = new Drag(this)
+        return this
+    }
+
+    /**
+     * enable clamp to boundaries of world
+     * NOTE: screenWidth, screenHeight, worldWidth, and worldHeight needs to be set for this to work properly
+     * @param {object} options
+     * @param {string} [options.direction=all] (all, x, or y)
+     * @param {string} [options.underflow=center] (top/bottom/center and left/right/center, or center) where to place world if too small for screen
+     * @return {Viewport} this
+     */
+    clamp(direction)
+    {
+        this.plugins['clamp'] = new Clamp(this, direction)
+        return this
+    }
+
+    /**
+     * decelerate after a move
+     * @param {object} [options]
+     * @param {number} [options.friction=0.95] percent to decelerate after movement
+     * @param {number} [options.bounce=0.8] percent to decelerate when past boundaries (only applicable when viewport.bounce() is active)
+     * @param {number} [options.minSpeed=0.01] minimum velocity before stopping/reversing acceleration
+     * @return {Viewport} this
+     */
+    decelerate(options)
+    {
+        this.plugins['decelerate'] = new Decelerate(this, options)
+        return this
+    }
+
+    /**
+     * bounce on borders
+     * NOTE: screenWidth, screenHeight, worldWidth, and worldHeight needs to be set for this to work properly
+     * @param {object} [options]
+     * @param {number} [options.friction=0.5] friction to apply to decelerate if active
+     * @param {number} [options.time=150] time in ms to finish bounce
+     * @param {string|function} [ease='easeInOutSine'] ease function or name (see http://easings.net/ for supported names)
+     * @param {string} [options.underflow=center] (top/bottom/center and left/right/center, or center) where to place world if too small for screen     *
+     * @return {Viewport} this
+     */
+    bounce(options)
+    {
+        this.plugins['bounce'] = new Bounce(this, options)
+        return this
+    }
+
+    /**
+     * enable pinch to zoom and two-finger touch to drag
+     * NOTE: screenWidth, screenHeight, worldWidth, and worldHeight needs to be set for this to work properly
+     * @param {number} [options.percent=1.0] percent to modify pinch speed
+     * @param {boolean} [options.noDrag] disable two-finger dragging
+     * @param {PIXI.Point} [options.center] place this point at center during zoom instead of center of two fingers
+     * @param {number} [options.minWidth] clamp minimum width
+     * @param {number} [options.minHeight] clamp minimum height
+     * @param {number} [options.maxWidth] clamp maximum width
+     * @param {number} [options.maxHeight] clamp maximum height
+     * @return {Viewport} this
+     */
+    pinch(options)
+    {
+        this.plugins['pinch'] = new Pinch(this, options)
+        return this
+    }
+
+    /**
+     * snap to a point
+     * @param {number} x
+     * @param {number} y
+     * @param {object} [options]
+     * @param {boolean} [options.center] snap to the center of the camera instead of the top-left corner of viewport
+     * @param {number} [options.friction=0.8] friction/frame to apply if decelerate is active
+     * @param {number} [options.time=1000]
+     * @param {string|function} [ease=easeInOutSine] ease function or name (see http://easings.net/ for supported names)
+     * @param {boolean} [options.removeOnComplete] removes this plugin after snapping is complete
+     * @return {Viewport} this
+     */
+    snap(x, y, options)
+    {
+        this.plugins['snap'] = new Snap(this, x, y, options)
+        return this
+    }
+
+    /**
+     * follow a target
+     * @param {PIXI.DisplayObject} target to follow (object must include {x: x-coordinate, y: y-coordinate})
+     * @param {object} [options]
+     * @param {number} [options.speed=0] to follow in pixels/frame
+     * @param {number} [options.radius] radius (in world coordinates) of center circle where movement is allowed without moving the viewport
+     * @return {Viewport} this
+     */
+    follow(target, options)
+    {
+        this.plugins['follow'] = new Follow(this, target, options)
+        return this
+    }
+
+    /**
+     * zoom using mouse wheel
+     * @param {object} [options]
+     * @param {number} [options.percent=0.1] percent to scroll with each spin
+     * @param {boolean} [options.reverse] reverse the direction of the scroll
+     * @param {PIXI.Point} [options.center] place this point at center during zoom instead of current mouse position
+     * @param {number} [options.minWidth] clamp minimum width
+     * @param {number} [options.minHeight] clamp minimum height
+     * @param {number} [options.maxWidth] clamp maximum width
+     * @param {number} [options.maxHeight] clamp maximum height
+     * @return {Viewport} this
+     */
+    wheel(options)
+    {
+        this.plugins['wheel'] = new Wheel(this, options)
+        return this
+    }
+
+    /**
+     * enable clamping of zoom to constraints
+     * NOTE: screenWidth, screenHeight, worldWidth, and worldHeight needs to be set for this to work properly
+     * @param {object} [options]
+     * @param {number} [options.minWidth] minimum width
+     * @param {number} [options.minHeight] minimum height
+     * @param {number} [options.maxWidth] maximum width
+     * @param {number} [options.maxHeight] maximum height
+     * @return {Viewport} this
+     */
+    clampZoom(options)
+    {
+        this.plugins['clamp-zoom'] = new ClampZoom(this, options)
+        return this
+    }
+
+    tiles(width, height, tiles, options)
+    {
+        this.plugins['tiles'] = new Tiles(this, width, height, tiles, options)
+        return this
+    }
+}
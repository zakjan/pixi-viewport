--- conflicted
+++ resolved
@@ -1,30 +1,26 @@
-module.exports = class Plugin
-{
-    constructor(parent)
-    {
-        this.parent = parent
-        this.paused = false
-    }
-
-    down() { }
-    move() { }
-    up() { }
-    wheel() { }
-    update() { }
-    resize() { }
-<<<<<<< HEAD
-    remove() { }
-=======
-    reset() { }
->>>>>>> f2767418
-
-    pause()
-    {
-        this.paused = true
-    }
-
-    resume()
-    {
-        this.paused = false
-    }
+module.exports = class Plugin
+{
+    constructor(parent)
+    {
+        this.parent = parent
+        this.paused = false
+    }
+
+    down() { }
+    move() { }
+    up() { }
+    wheel() { }
+    update() { }
+    resize() { }
+    reset() { }
+
+    pause()
+    {
+        this.paused = true
+    }
+
+    resume()
+    {
+        this.paused = false
+    }
 }
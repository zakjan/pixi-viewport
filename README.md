<<<<<<< HEAD
# pixi-viewport
A highly configurable viewport/2D camera designed to work with pixi.js.

Features include dragging, pinch-to-zoom, decelerated dragging, following target, snapping to point, clamping, bouncing on edges. See live example to try out these features.

## Rationale
I wanted to improve my work on yy-viewport with a complete rewrite of a viewport/2D camera for use with pixi.js. I added options that I need in my games, including edges that bounce, deceleration, and highly configurable options to tweak the feel of the viewport. 

## Simple Example
```js
    const Viewport = require('pixi-viewport')

    const container = new PIXI.Container()
    const viewport = new Viewport(container, 
    {
        screenWidth: window.innerWidth,
        screenHeight: window.innerHeight,
        worldWidth: 1000,
        worldHeight: 1000
    })

    // activate plugins with the following plugins
    viewport
        .drag()
        .pinch()
        .wheel()
        .decelerate()
        .bounce()

    // starts an automatic update loop for animations related to the viewport
    viewport
        .start()
```

## Live Example
https://davidfig.github.io/pixi-viewport/

## Installation

    npm i pixi-viewport

## API Reference
```js
    /**
     * @param {PIXI.Container} container to apply viewport
     * @param {number} [options]
     * @param {HTMLElement} [options.div=document.body] use this div to create the mouse/touch listeners
     * @param {number} [options.screenWidth] these values are needed for clamp, bounce, and pinch plugins
     * @param {number} [options.screenHeight]
     * @param {number} [options.worldWidth]
     * @param {number} [options.worldHeight]
     * @param {number} [options.threshold=5] threshold for click
     * @param {number} [options.maxFrameTime=1000 / 60] maximum frame time for animations
     * @param {boolean} [options.pauseOnBlur] pause when app loses focus
     * @param {boolean} [options.noListeners] manually call touch/mouse callback down/move/up
     * @param {number} [options.preventDefault] call preventDefault after listeners
     *
     * @event click({screen: {x, y}, world: {x, y}}, this) emitted when viewport is clicked
     * @event drag-start(Viewport) emitted when a drag starts
     * @event drag-end(Viewport) emitted when a drag ends
     * @event pinch-start(Viewport) emitted when a pinch starts
     * @event pinch-end(Viewport) emitted when a pinch ends
     * @event snap-start(Viewport) emitted each time a snap animation starts
     * @event bounce-start-x(Viewport) emitted when a bounce on the x-axis starts
     * @event bounce.end-x(Viewport) emitted when a bounce on the x-axis ends
     * @event bounce-start-y(Viewport) emitted when a bounce on the y-axis starts
     * @event bounce-end-y(Viewport) emitted when a bounce on the y-axis ends
     * @event snap-start(Viewport) emitted each time a snap animation starts
     * @event snap-end(Viewport) emitted each time snap reaches its target
     */
    constructor(container, options)

    /**
     * start requestAnimationFrame() loop to handle animations; alternatively, call update() manually on each frame
     * @inherited from yy-loop
     */
    // start()

    /**
     * update loop -- may be called manually or use start/stop() for Viewport to handle updates
     * @inherited from yy-loop
     */
    // update()

    /**
     * stop loop
     * @inherited from yy-loop
     */
    // stop()

    /**
     * use this to set screen and world sizes--needed for pinch/wheel/clamp/bounce
     * @param {number} screenWidth
     * @param {number} screenHeight
     * @param {number} [worldWidth]
     * @param {number} [worldHeight]
     */
    resize(screenWidth, screenHeight, worldWidth, worldHeight)

    /**
     * @type {number}
     */
    get screenWidth()

    /**
     * @type {number}
     */
    get screenHeight()

    /**
     * @type {number}
     */
    get worldWidth()

    /**
     * @type {number}
     */
    get worldHeight()

    /**
     * change coordinates from screen to world
     * @param {number|PIXI.Point} x
     * @param {number} [y]
     * @returns {PIXI.Point}
     */
    toWorld()

    /**
     * change coordinates from world to screen
     * @param {number|PIXI.Point} x
     * @param {number} [y]
     * @returns {PIXI.Point}
     */
    toScreen()

    /**
     * @type {number} screen width in world coordinates
     */
    get worldScreenWidth()

    /**
     * @type {number} screen height in world coordinates
     */
    get worldScreenHeight()

    /**
     * @type {number} world width in screen coordinates
     */
    get screenWorldWidth()

    /**
     * @type {number} world height in screen coordinates
     */
    get screenWorldHeight()

    /**
     * get center of screen in world coordinates
     * @type {{x: number, y: number}}
     */
    get center()

    /**
     * move center of viewport to point
     * @param {number|PIXI.Point} x|point
     * @param {number} [y]
     * @return {Viewport} this
     */
    moveCenter(/*x, y | PIXI.Point*/)

    /**
     * top-left corner
     * @type {{x: number, y: number}
     */
    get corner()

    /**
     * move viewport's top-left corner; also clamps and resets decelerate and bounce (as needed)
     * @param {number|PIXI.Point} x|point
     * @param {number} y
     * @return {Viewport} this
     */
    moveCorner(/*x, y | point*/)

    /**
     * change zoom so the width fits in the viewport
     * @param {number} [width=this._worldWidth] in world coordinates
     * @param {boolean} [center] maintain the same center
     * @return {Viewport} this
     */
    fitWidth(width, center)

    /**
     * change zoom so the height fits in the viewport
     * @param {number} [height=this._worldHeight] in world coordinates
     * @param {boolean} [center] maintain the same center of the screen after zoom
     * @return {Viewport} this
     */
    fitHeight(height, center)

    /**
     * change zoom so it fits the entire world in the viewport
     * @param {boolean} [center] maintain the same center of the screen after zoom
     * @return {Viewport} this
     */
    fit(center)

    /**
     * world coordinates of the right edge of the screen
     * @type {number}
     */
    get right()

    /**
     * world coordinates of the left edge of the screen
     * @type {number}
     */
    get left()

    /**
     * world coordinates of the top edge of the screen
     * @type {number}
     */
    get top()

    /**
     * world coordinates of the bottom edge of the screen
     * @type {number}
     */
    get bottom()

    /**
     * removes installed plugin
     * @param {string} type of plugin (e.g., 'drag', 'pinch')
     */
    removePlugin(type)

    /**
     * pause plugin
     * @param {string} type of plugin (e.g., 'drag', 'pinch')
     */
    pausePlugin(type)

    /**
     * resume plugin
     * @param {string} type of plugin (e.g., 'drag', 'pinch')
     */
    resumePlugin(type)

    /**
     * checks whether plugin is installed
     * @param {string} type of plugin (e.g., 'drag', 'pinch')
     */
    plugin(type)

    /**
     * enable one-finger touch to drag
     * @return {Viewport} this
     */
    drag()

    /**
     * enable clamp to boundaries of world
     * NOTE: screenWidth, screenHeight, worldWidth, and worldHeight needs to be set for this to work properly
     * @param {object} options
     * @param {string} [options.direction=all] (all, x, or y)
     * @param {string} [options.underflow=center] (top/bottom/center and left/right/center, or center) where to place world if too small for screen
     * @return {Viewport} this
     */
    clamp(direction)

    /**
     * decelerate after a move
     * @param {object} [options]
     * @param {number} [options.friction=0.95] percent to decelerate after movement
     * @param {number} [options.bounce=0.8] percent to decelerate when past boundaries (only applicable when viewport.bounce() is active)
     * @param {number} [options.minSpeed=0.01] minimum velocity before stopping/reversing acceleration
     * @return {Viewport} this
     */
    decelerate(options)

    /**
     * bounce on borders
     * NOTE: screenWidth, screenHeight, worldWidth, and worldHeight needs to be set for this to work properly
     * @param {object} [options]
     * @param {number} [options.friction=0.5] friction to apply to decelerate if active
     * @param {number} [options.time=150] time in ms to finish bounce
     * @param {string|function} [ease='easeInOutSine'] ease function or name (see http://easings.net/ for supported names)
     * @param {string} [options.underflow=center] (top/bottom/center and left/right/center, or center) where to place world if too small for screen     *
     * @return {Viewport} this
     */
    bounce(options)

    /**
     * enable pinch to zoom and two-finger touch to drag
     * NOTE: screenWidth, screenHeight, worldWidth, and worldHeight needs to be set for this to work properly
     * @param {number} [options.percent=1.0] percent to modify pinch speed
     * @param {boolean} [options.noDrag] disable two-finger dragging
     * @param {PIXI.Point} [options.center] place this point at center during zoom instead of center of two fingers
     * @param {number} [options.minWidth] clamp minimum width
     * @param {number} [options.minHeight] clamp minimum height
     * @param {number} [options.maxWidth] clamp maximum width
     * @param {number} [options.maxHeight] clamp maximum height
     * @return {Viewport} this
     */
    pinch(options)

    /**
     * add a hitArea to the container -- useful when your container contains empty spaces that you'd like to drag or pinch
     * @param {PIXI.Rectangle} [rect] if no rect is provided, it will use the value of container.getBounds()
     * @return {Viewport} this
     */
    hitArea(rect)

    /**
     * snap to a point
     * @param {number} x
     * @param {number} y
     * @param {object} [options]
     * @param {boolean} [options.center] snap to the center of the camera instead of the top-left corner of viewport
     * @param {number} [options.friction=0.8] friction/frame to apply if decelerate is active
     * @param {number} [options.time=1000]
     * @param {string|function} [ease=easeInOutSine] ease function or name (see http://easings.net/ for supported names)
     * @param {boolean} [options.removeOnComplete] removes this plugin after snapping is complete
     * @return {Viewport} this
     */
    snap(x, y, options)

    /**
     * follow a target
     * @param {PIXI.DisplayObject} target to follow (object must include {x: x-coordinate, y: y-coordinate})
     * @param {object} [options]
     * @param {number} [options.speed=0] to follow in pixels/frame
     * @param {number} [options.radius] radius (in world coordinates) of center circle where movement is allowed without moving the viewport
     * @return {Viewport} this
     */
    follow(target, options)

    /**
     * zoom using mouse wheel
     * @param {object} [options]
     * @param {number} [options.percent=0.1] percent to scroll with each spin
     * @param {boolean} [options.reverse] reverse the direction of the scroll
     * @param {PIXI.Point} [options.center] place this point at center during zoom instead of current mouse position
     * @param {number} [options.minWidth] clamp minimum width
     * @param {number} [options.minHeight] clamp minimum height
     * @param {number} [options.maxWidth] clamp maximum width
     * @param {number} [options.maxHeight] clamp maximum height
     * @return {Viewport} this
     */
    wheel(options)

    /**
     * enable clamping of zoom to constraints
     * NOTE: screenWidth, screenHeight, worldWidth, and worldHeight needs to be set for this to work properly
     * @param {object} [options]
     * @param {number} [options.minWidth] minimum width
     * @param {number} [options.minHeight] minimum height
     * @param {number} [options.maxWidth] maximum width
     * @param {number} [options.maxHeight] maximum height
     * @return {Viewport} this
     */
    clampZoom(options)
```
## license  
MIT License  
(c) 2017 [YOPEY YOPEY LLC](https://yopeyopey.com/) by [David Figatner](https://twitter.com/yopey_yopey/)
=======
# pixi-viewport
A highly configurable viewport/2D camera designed to work with pixi.js.

Features include dragging, pinch-to-zoom, decelerated dragging, following target, snapping to point, clamping, bouncing on edges. See live example to try out these features.

## Rationale
I wanted to improve my work on yy-viewport with a complete rewrite of a viewport/2D camera for use with pixi.js. I added options that I need in my games, including edges that bounce, deceleration, and highly configurable options to tweak the feel of the viewport. 

## Simple Example
```js
    const Viewport = require('pixi-viewport')

    const container = new PIXI.Container()
    const viewport = new Viewport(container, 
    {
        screenWidth: window.innerWidth,
        screenHeight: window.innerHeight,
        worldWidth: 1000,
        worldHeight: 1000
    })

    // activate plugins with the following plugins
    viewport
        .drag()
        .pinch()
        .wheel()
        .decelerate()
        .bounce()

    // starts an automatic update loop for animations related to the viewport
    viewport
        .start()
```

## Live Example
https://davidfig.github.io/pixi-viewport/

## Installation

    npm i pixi-viewport

## API Reference
```js
    /**
     * @param {PIXI.Container} container to apply viewport
     * @param {number} [options]
     * @param {HTMLElement} [options.div=document.body] use this div to create the mouse/touch listeners
     * @param {number} [options.screenWidth] these values are needed for clamp, bounce, and pinch plugins
     * @param {number} [options.screenHeight]
     * @param {number} [options.worldWidth]
     * @param {number} [options.worldHeight]
     * @param {number} [options.threshold=5] threshold for click
     * @param {number} [options.maxFrameTime=1000 / 60] maximum frame time for animations
     * @param {boolean} [options.pauseOnBlur] pause when app loses focus
     * @param {boolean} [options.noListeners] manually call touch/mouse callback down/move/up
     * @param {number} [options.preventDefault] call preventDefault after listeners
     *
     * @event click({screen: {x, y}, world: {x, y}, viewport}) emitted when viewport is clicked
     * @event drag-start({screen: {x, y}, world: {x, y}, viewport}) emitted when a drag starts
     * @event drag-end({screen: {x, y}, world: {x, y}, viewport}) emitted when a drag ends
     * @event pinch-start(viewport) emitted when a pinch starts
     * @event pinch-end(viewport) emitted when a pinch ends
     * @event snap-start(viewport) emitted each time a snap animation starts
     * @event snap-end(viewport) emitted each time snap reaches its target
     * @event bounce-start-x(viewport) emitted when a bounce on the x-axis starts
     * @event bounce.end-x(viewport) emitted when a bounce on the x-axis ends
     * @event bounce-start-y(viewport) emitted when a bounce on the y-axis starts
     * @event bounce-end-y(viewport) emitted when a bounce on the y-axis ends
     * @event wheel({wheel: {dx, dy, dz}, viewport})
     */
    constructor(container, options)

    /**
     * start requestAnimationFrame() loop to handle animations; alternatively, call update() manually on each frame
     * @inherited from yy-loop
     */
    // start()

    /**
     * update loop -- may be called manually or use start/stop() for Viewport to handle updates
     * @inherited from yy-loop
     */
    // update()

    /**
     * stop loop
     * @inherited from yy-loop
     */
    // stop()

    /**
     * use this to set screen and world sizes--needed for pinch/wheel/clamp/bounce
     * @param {number} screenWidth
     * @param {number} screenHeight
     * @param {number} [worldWidth]
     * @param {number} [worldHeight]
     */
    resize(screenWidth, screenHeight, worldWidth, worldHeight)

    /**
     * @type {number}
     */
    get screenWidth()

    /**
     * @type {number}
     */
    get screenHeight()

    /**
     * @type {number}
     */
    get worldWidth()

    /**
     * @type {number}
     */
    get worldHeight()

    /**
     * change coordinates from screen to world
     * @param {number|PIXI.Point} x
     * @param {number} [y]
     * @returns {PIXI.Point}
     */
    toWorld()

    /**
     * change coordinates from world to screen
     * @param {number|PIXI.Point} x
     * @param {number} [y]
     * @returns {PIXI.Point}
     */
    toScreen()

    /**
     * @type {number} screen width in world coordinates
     */
    get worldScreenWidth()

    /**
     * @type {number} screen height in world coordinates
     */
    get worldScreenHeight()

    /**
     * @type {number} world width in screen coordinates
     */
    get screenWorldWidth()

    /**
     * @type {number} world height in screen coordinates
     */
    get screenWorldHeight()

    /**
     * get center of screen in world coordinates
     * @type {{x: number, y: number}}
     */
    get center()

    /**
     * move center of viewport to point
     * @param {number|PIXI.Point} x|point
     * @param {number} [y]
     * @return {Viewport} this
     */
    moveCenter(/*x, y | PIXI.Point*/)

    /**
     * top-left corner
     * @type {{x: number, y: number}
     */
    get corner()

    /**
     * move viewport's top-left corner; also clamps and resets decelerate and bounce (as needed)
     * @param {number|PIXI.Point} x|point
     * @param {number} y
     * @return {Viewport} this
     */
    moveCorner(/*x, y | point*/)

    /**
     * change zoom so the width fits in the viewport
     * @param {number} [width=this._worldWidth] in world coordinates
     * @param {boolean} [center] maintain the same center
     * @return {Viewport} this
     */
    fitWidth(width, center)

    /**
     * change zoom so the height fits in the viewport
     * @param {number} [height=this._worldHeight] in world coordinates
     * @param {boolean} [center] maintain the same center of the screen after zoom
     * @return {Viewport} this
     */
    fitHeight(height, center)

    /**
     * change zoom so it fits the entire world in the viewport
     * @param {boolean} [center] maintain the same center of the screen after zoom
     * @return {Viewport} this
     */
    fit(center)

    /**
     * world coordinates of the right edge of the screen
     * @type {number}
     */
    get right()

    /**
     * world coordinates of the left edge of the screen
     * @type {number}
     */
    get left()

    /**
     * world coordinates of the top edge of the screen
     * @type {number}
     */
    get top()

    /**
     * world coordinates of the bottom edge of the screen
     * @type {number}
     */
    get bottom()

    /**
     * removes installed plugin
     * @param {string} type of plugin (e.g., 'drag', 'pinch')
     */
    removePlugin(type)

    /**
     * pause plugin
     * @param {string} type of plugin (e.g., 'drag', 'pinch')
     */
    pausePlugin(type)

    /**
     * resume plugin
     * @param {string} type of plugin (e.g., 'drag', 'pinch')
     */
    resumePlugin(type)

    /**
     * enable one-finger touch to drag
     * @return {Viewport} this
     */
    drag()

    /**
     * enable clamp to boundaries of world
     * NOTE: screenWidth, screenHeight, worldWidth, and worldHeight needs to be set for this to work properly
     * @param {object} options
     * @param {string} [options.direction=all] (all, x, or y)
     * @param {string} [options.underflow=center] (top/bottom/center and left/right/center, or center) where to place world if too small for screen
     * @return {Viewport} this
     */
    clamp(direction)

    /**
     * decelerate after a move
     * @param {object} [options]
     * @param {number} [options.friction=0.95] percent to decelerate after movement
     * @param {number} [options.bounce=0.8] percent to decelerate when past boundaries (only applicable when viewport.bounce() is active)
     * @param {number} [options.minSpeed=0.01] minimum velocity before stopping/reversing acceleration
     * @return {Viewport} this
     */
    decelerate(options)

    /**
     * bounce on borders
     * NOTE: screenWidth, screenHeight, worldWidth, and worldHeight needs to be set for this to work properly
     * @param {object} [options]
     * @param {number} [options.friction=0.5] friction to apply to decelerate if active
     * @param {number} [options.time=150] time in ms to finish bounce
     * @param {string|function} [ease='easeInOutSine'] ease function or name (see http://easings.net/ for supported names)
     * @param {string} [options.underflow=center] (top/bottom/center and left/right/center, or center) where to place world if too small for screen     *
     * @return {Viewport} this
     */
    bounce(options)

    /**
     * enable pinch to zoom and two-finger touch to drag
     * NOTE: screenWidth, screenHeight, worldWidth, and worldHeight needs to be set for this to work properly
     * @param {number} [options.percent=1.0] percent to modify pinch speed
     * @param {boolean} [options.noDrag] disable two-finger dragging
     * @param {PIXI.Point} [options.center] place this point at center during zoom instead of center of two fingers
     * @param {number} [options.minWidth] clamp minimum width
     * @param {number} [options.minHeight] clamp minimum height
     * @param {number} [options.maxWidth] clamp maximum width
     * @param {number} [options.maxHeight] clamp maximum height
     * @return {Viewport} this
     */
    pinch(options)

    /**
     * snap to a point
     * @param {number} x
     * @param {number} y
     * @param {object} [options]
     * @param {boolean} [options.center] snap to the center of the camera instead of the top-left corner of viewport
     * @param {number} [options.friction=0.8] friction/frame to apply if decelerate is active
     * @param {number} [options.time=1000]
     * @param {string|function} [ease=easeInOutSine] ease function or name (see http://easings.net/ for supported names)
     * @param {boolean} [options.removeOnComplete] removes this plugin after snapping is complete
     * @return {Viewport} this
     */
    snap(x, y, options)

    /**
     * follow a target
     * @param {PIXI.DisplayObject} target to follow (object must include {x: x-coordinate, y: y-coordinate})
     * @param {object} [options]
     * @param {number} [options.speed=0] to follow in pixels/frame
     * @param {number} [options.radius] radius (in world coordinates) of center circle where movement is allowed without moving the viewport
     * @return {Viewport} this
     */
    follow(target, options)

    /**
     * zoom using mouse wheel
     * @param {object} [options]
     * @param {number} [options.percent=0.1] percent to scroll with each spin
     * @param {boolean} [options.reverse] reverse the direction of the scroll
     * @param {PIXI.Point} [options.center] place this point at center during zoom instead of current mouse position
     * @param {number} [options.minWidth] clamp minimum width
     * @param {number} [options.minHeight] clamp minimum height
     * @param {number} [options.maxWidth] clamp maximum width
     * @param {number} [options.maxHeight] clamp maximum height
     * @return {Viewport} this
     */
    wheel(options)

    /**
     * enable clamping of zoom to constraints
     * NOTE: screenWidth, screenHeight, worldWidth, and worldHeight needs to be set for this to work properly
     * @param {object} [options]
     * @param {number} [options.minWidth] minimum width
     * @param {number} [options.minHeight] minimum height
     * @param {number} [options.maxWidth] maximum width
     * @param {number} [options.maxHeight] maximum height
     * @return {Viewport} this
     */
    clampZoom(options)
```
## license  
MIT License  
(c) 2017 [YOPEY YOPEY LLC](https://yopeyopey.com/) by [David Figatner](https://twitter.com/yopey_yopey/)
>>>>>>> 3d67ab62
<|MERGE_RESOLUTION|>--- conflicted
+++ resolved
@@ -1,722 +1,353 @@
-<<<<<<< HEAD
-# pixi-viewport
-A highly configurable viewport/2D camera designed to work with pixi.js.
-
-Features include dragging, pinch-to-zoom, decelerated dragging, following target, snapping to point, clamping, bouncing on edges. See live example to try out these features.
-
-## Rationale
-I wanted to improve my work on yy-viewport with a complete rewrite of a viewport/2D camera for use with pixi.js. I added options that I need in my games, including edges that bounce, deceleration, and highly configurable options to tweak the feel of the viewport. 
-
-## Simple Example
-```js
-    const Viewport = require('pixi-viewport')
-
-    const container = new PIXI.Container()
-    const viewport = new Viewport(container, 
-    {
-        screenWidth: window.innerWidth,
-        screenHeight: window.innerHeight,
-        worldWidth: 1000,
-        worldHeight: 1000
-    })
-
-    // activate plugins with the following plugins
-    viewport
-        .drag()
-        .pinch()
-        .wheel()
-        .decelerate()
-        .bounce()
-
-    // starts an automatic update loop for animations related to the viewport
-    viewport
-        .start()
-```
-
-## Live Example
-https://davidfig.github.io/pixi-viewport/
-
-## Installation
-
-    npm i pixi-viewport
-
-## API Reference
-```js
-    /**
-     * @param {PIXI.Container} container to apply viewport
-     * @param {number} [options]
-     * @param {HTMLElement} [options.div=document.body] use this div to create the mouse/touch listeners
-     * @param {number} [options.screenWidth] these values are needed for clamp, bounce, and pinch plugins
-     * @param {number} [options.screenHeight]
-     * @param {number} [options.worldWidth]
-     * @param {number} [options.worldHeight]
-     * @param {number} [options.threshold=5] threshold for click
-     * @param {number} [options.maxFrameTime=1000 / 60] maximum frame time for animations
-     * @param {boolean} [options.pauseOnBlur] pause when app loses focus
-     * @param {boolean} [options.noListeners] manually call touch/mouse callback down/move/up
-     * @param {number} [options.preventDefault] call preventDefault after listeners
-     *
-     * @event click({screen: {x, y}, world: {x, y}}, this) emitted when viewport is clicked
-     * @event drag-start(Viewport) emitted when a drag starts
-     * @event drag-end(Viewport) emitted when a drag ends
-     * @event pinch-start(Viewport) emitted when a pinch starts
-     * @event pinch-end(Viewport) emitted when a pinch ends
-     * @event snap-start(Viewport) emitted each time a snap animation starts
-     * @event bounce-start-x(Viewport) emitted when a bounce on the x-axis starts
-     * @event bounce.end-x(Viewport) emitted when a bounce on the x-axis ends
-     * @event bounce-start-y(Viewport) emitted when a bounce on the y-axis starts
-     * @event bounce-end-y(Viewport) emitted when a bounce on the y-axis ends
-     * @event snap-start(Viewport) emitted each time a snap animation starts
-     * @event snap-end(Viewport) emitted each time snap reaches its target
-     */
-    constructor(container, options)
-
-    /**
-     * start requestAnimationFrame() loop to handle animations; alternatively, call update() manually on each frame
-     * @inherited from yy-loop
-     */
-    // start()
-
-    /**
-     * update loop -- may be called manually or use start/stop() for Viewport to handle updates
-     * @inherited from yy-loop
-     */
-    // update()
-
-    /**
-     * stop loop
-     * @inherited from yy-loop
-     */
-    // stop()
-
-    /**
-     * use this to set screen and world sizes--needed for pinch/wheel/clamp/bounce
-     * @param {number} screenWidth
-     * @param {number} screenHeight
-     * @param {number} [worldWidth]
-     * @param {number} [worldHeight]
-     */
-    resize(screenWidth, screenHeight, worldWidth, worldHeight)
-
-    /**
-     * @type {number}
-     */
-    get screenWidth()
-
-    /**
-     * @type {number}
-     */
-    get screenHeight()
-
-    /**
-     * @type {number}
-     */
-    get worldWidth()
-
-    /**
-     * @type {number}
-     */
-    get worldHeight()
-
-    /**
-     * change coordinates from screen to world
-     * @param {number|PIXI.Point} x
-     * @param {number} [y]
-     * @returns {PIXI.Point}
-     */
-    toWorld()
-
-    /**
-     * change coordinates from world to screen
-     * @param {number|PIXI.Point} x
-     * @param {number} [y]
-     * @returns {PIXI.Point}
-     */
-    toScreen()
-
-    /**
-     * @type {number} screen width in world coordinates
-     */
-    get worldScreenWidth()
-
-    /**
-     * @type {number} screen height in world coordinates
-     */
-    get worldScreenHeight()
-
-    /**
-     * @type {number} world width in screen coordinates
-     */
-    get screenWorldWidth()
-
-    /**
-     * @type {number} world height in screen coordinates
-     */
-    get screenWorldHeight()
-
-    /**
-     * get center of screen in world coordinates
-     * @type {{x: number, y: number}}
-     */
-    get center()
-
-    /**
-     * move center of viewport to point
-     * @param {number|PIXI.Point} x|point
-     * @param {number} [y]
-     * @return {Viewport} this
-     */
-    moveCenter(/*x, y | PIXI.Point*/)
-
-    /**
-     * top-left corner
-     * @type {{x: number, y: number}
-     */
-    get corner()
-
-    /**
-     * move viewport's top-left corner; also clamps and resets decelerate and bounce (as needed)
-     * @param {number|PIXI.Point} x|point
-     * @param {number} y
-     * @return {Viewport} this
-     */
-    moveCorner(/*x, y | point*/)
-
-    /**
-     * change zoom so the width fits in the viewport
-     * @param {number} [width=this._worldWidth] in world coordinates
-     * @param {boolean} [center] maintain the same center
-     * @return {Viewport} this
-     */
-    fitWidth(width, center)
-
-    /**
-     * change zoom so the height fits in the viewport
-     * @param {number} [height=this._worldHeight] in world coordinates
-     * @param {boolean} [center] maintain the same center of the screen after zoom
-     * @return {Viewport} this
-     */
-    fitHeight(height, center)
-
-    /**
-     * change zoom so it fits the entire world in the viewport
-     * @param {boolean} [center] maintain the same center of the screen after zoom
-     * @return {Viewport} this
-     */
-    fit(center)
-
-    /**
-     * world coordinates of the right edge of the screen
-     * @type {number}
-     */
-    get right()
-
-    /**
-     * world coordinates of the left edge of the screen
-     * @type {number}
-     */
-    get left()
-
-    /**
-     * world coordinates of the top edge of the screen
-     * @type {number}
-     */
-    get top()
-
-    /**
-     * world coordinates of the bottom edge of the screen
-     * @type {number}
-     */
-    get bottom()
-
-    /**
-     * removes installed plugin
-     * @param {string} type of plugin (e.g., 'drag', 'pinch')
-     */
-    removePlugin(type)
-
-    /**
-     * pause plugin
-     * @param {string} type of plugin (e.g., 'drag', 'pinch')
-     */
-    pausePlugin(type)
-
-    /**
-     * resume plugin
-     * @param {string} type of plugin (e.g., 'drag', 'pinch')
-     */
-    resumePlugin(type)
-
-    /**
-     * checks whether plugin is installed
-     * @param {string} type of plugin (e.g., 'drag', 'pinch')
-     */
-    plugin(type)
-
-    /**
-     * enable one-finger touch to drag
-     * @return {Viewport} this
-     */
-    drag()
-
-    /**
-     * enable clamp to boundaries of world
-     * NOTE: screenWidth, screenHeight, worldWidth, and worldHeight needs to be set for this to work properly
-     * @param {object} options
-     * @param {string} [options.direction=all] (all, x, or y)
-     * @param {string} [options.underflow=center] (top/bottom/center and left/right/center, or center) where to place world if too small for screen
-     * @return {Viewport} this
-     */
-    clamp(direction)
-
-    /**
-     * decelerate after a move
-     * @param {object} [options]
-     * @param {number} [options.friction=0.95] percent to decelerate after movement
-     * @param {number} [options.bounce=0.8] percent to decelerate when past boundaries (only applicable when viewport.bounce() is active)
-     * @param {number} [options.minSpeed=0.01] minimum velocity before stopping/reversing acceleration
-     * @return {Viewport} this
-     */
-    decelerate(options)
-
-    /**
-     * bounce on borders
-     * NOTE: screenWidth, screenHeight, worldWidth, and worldHeight needs to be set for this to work properly
-     * @param {object} [options]
-     * @param {number} [options.friction=0.5] friction to apply to decelerate if active
-     * @param {number} [options.time=150] time in ms to finish bounce
-     * @param {string|function} [ease='easeInOutSine'] ease function or name (see http://easings.net/ for supported names)
-     * @param {string} [options.underflow=center] (top/bottom/center and left/right/center, or center) where to place world if too small for screen     *
-     * @return {Viewport} this
-     */
-    bounce(options)
-
-    /**
-     * enable pinch to zoom and two-finger touch to drag
-     * NOTE: screenWidth, screenHeight, worldWidth, and worldHeight needs to be set for this to work properly
-     * @param {number} [options.percent=1.0] percent to modify pinch speed
-     * @param {boolean} [options.noDrag] disable two-finger dragging
-     * @param {PIXI.Point} [options.center] place this point at center during zoom instead of center of two fingers
-     * @param {number} [options.minWidth] clamp minimum width
-     * @param {number} [options.minHeight] clamp minimum height
-     * @param {number} [options.maxWidth] clamp maximum width
-     * @param {number} [options.maxHeight] clamp maximum height
-     * @return {Viewport} this
-     */
-    pinch(options)
-
-    /**
-     * add a hitArea to the container -- useful when your container contains empty spaces that you'd like to drag or pinch
-     * @param {PIXI.Rectangle} [rect] if no rect is provided, it will use the value of container.getBounds()
-     * @return {Viewport} this
-     */
-    hitArea(rect)
-
-    /**
-     * snap to a point
-     * @param {number} x
-     * @param {number} y
-     * @param {object} [options]
-     * @param {boolean} [options.center] snap to the center of the camera instead of the top-left corner of viewport
-     * @param {number} [options.friction=0.8] friction/frame to apply if decelerate is active
-     * @param {number} [options.time=1000]
-     * @param {string|function} [ease=easeInOutSine] ease function or name (see http://easings.net/ for supported names)
-     * @param {boolean} [options.removeOnComplete] removes this plugin after snapping is complete
-     * @return {Viewport} this
-     */
-    snap(x, y, options)
-
-    /**
-     * follow a target
-     * @param {PIXI.DisplayObject} target to follow (object must include {x: x-coordinate, y: y-coordinate})
-     * @param {object} [options]
-     * @param {number} [options.speed=0] to follow in pixels/frame
-     * @param {number} [options.radius] radius (in world coordinates) of center circle where movement is allowed without moving the viewport
-     * @return {Viewport} this
-     */
-    follow(target, options)
-
-    /**
-     * zoom using mouse wheel
-     * @param {object} [options]
-     * @param {number} [options.percent=0.1] percent to scroll with each spin
-     * @param {boolean} [options.reverse] reverse the direction of the scroll
-     * @param {PIXI.Point} [options.center] place this point at center during zoom instead of current mouse position
-     * @param {number} [options.minWidth] clamp minimum width
-     * @param {number} [options.minHeight] clamp minimum height
-     * @param {number} [options.maxWidth] clamp maximum width
-     * @param {number} [options.maxHeight] clamp maximum height
-     * @return {Viewport} this
-     */
-    wheel(options)
-
-    /**
-     * enable clamping of zoom to constraints
-     * NOTE: screenWidth, screenHeight, worldWidth, and worldHeight needs to be set for this to work properly
-     * @param {object} [options]
-     * @param {number} [options.minWidth] minimum width
-     * @param {number} [options.minHeight] minimum height
-     * @param {number} [options.maxWidth] maximum width
-     * @param {number} [options.maxHeight] maximum height
-     * @return {Viewport} this
-     */
-    clampZoom(options)
-```
-## license  
-MIT License  
-(c) 2017 [YOPEY YOPEY LLC](https://yopeyopey.com/) by [David Figatner](https://twitter.com/yopey_yopey/)
-=======
-# pixi-viewport
-A highly configurable viewport/2D camera designed to work with pixi.js.
-
-Features include dragging, pinch-to-zoom, decelerated dragging, following target, snapping to point, clamping, bouncing on edges. See live example to try out these features.
-
-## Rationale
-I wanted to improve my work on yy-viewport with a complete rewrite of a viewport/2D camera for use with pixi.js. I added options that I need in my games, including edges that bounce, deceleration, and highly configurable options to tweak the feel of the viewport. 
-
-## Simple Example
-```js
-    const Viewport = require('pixi-viewport')
-
-    const container = new PIXI.Container()
-    const viewport = new Viewport(container, 
-    {
-        screenWidth: window.innerWidth,
-        screenHeight: window.innerHeight,
-        worldWidth: 1000,
-        worldHeight: 1000
-    })
-
-    // activate plugins with the following plugins
-    viewport
-        .drag()
-        .pinch()
-        .wheel()
-        .decelerate()
-        .bounce()
-
-    // starts an automatic update loop for animations related to the viewport
-    viewport
-        .start()
-```
-
-## Live Example
-https://davidfig.github.io/pixi-viewport/
-
-## Installation
-
-    npm i pixi-viewport
-
-## API Reference
-```js
-    /**
-     * @param {PIXI.Container} container to apply viewport
-     * @param {number} [options]
-     * @param {HTMLElement} [options.div=document.body] use this div to create the mouse/touch listeners
-     * @param {number} [options.screenWidth] these values are needed for clamp, bounce, and pinch plugins
-     * @param {number} [options.screenHeight]
-     * @param {number} [options.worldWidth]
-     * @param {number} [options.worldHeight]
-     * @param {number} [options.threshold=5] threshold for click
-     * @param {number} [options.maxFrameTime=1000 / 60] maximum frame time for animations
-     * @param {boolean} [options.pauseOnBlur] pause when app loses focus
-     * @param {boolean} [options.noListeners] manually call touch/mouse callback down/move/up
-     * @param {number} [options.preventDefault] call preventDefault after listeners
-     *
-     * @event click({screen: {x, y}, world: {x, y}, viewport}) emitted when viewport is clicked
-     * @event drag-start({screen: {x, y}, world: {x, y}, viewport}) emitted when a drag starts
-     * @event drag-end({screen: {x, y}, world: {x, y}, viewport}) emitted when a drag ends
-     * @event pinch-start(viewport) emitted when a pinch starts
-     * @event pinch-end(viewport) emitted when a pinch ends
-     * @event snap-start(viewport) emitted each time a snap animation starts
-     * @event snap-end(viewport) emitted each time snap reaches its target
-     * @event bounce-start-x(viewport) emitted when a bounce on the x-axis starts
-     * @event bounce.end-x(viewport) emitted when a bounce on the x-axis ends
-     * @event bounce-start-y(viewport) emitted when a bounce on the y-axis starts
-     * @event bounce-end-y(viewport) emitted when a bounce on the y-axis ends
-     * @event wheel({wheel: {dx, dy, dz}, viewport})
-     */
-    constructor(container, options)
-
-    /**
-     * start requestAnimationFrame() loop to handle animations; alternatively, call update() manually on each frame
-     * @inherited from yy-loop
-     */
-    // start()
-
-    /**
-     * update loop -- may be called manually or use start/stop() for Viewport to handle updates
-     * @inherited from yy-loop
-     */
-    // update()
-
-    /**
-     * stop loop
-     * @inherited from yy-loop
-     */
-    // stop()
-
-    /**
-     * use this to set screen and world sizes--needed for pinch/wheel/clamp/bounce
-     * @param {number} screenWidth
-     * @param {number} screenHeight
-     * @param {number} [worldWidth]
-     * @param {number} [worldHeight]
-     */
-    resize(screenWidth, screenHeight, worldWidth, worldHeight)
-
-    /**
-     * @type {number}
-     */
-    get screenWidth()
-
-    /**
-     * @type {number}
-     */
-    get screenHeight()
-
-    /**
-     * @type {number}
-     */
-    get worldWidth()
-
-    /**
-     * @type {number}
-     */
-    get worldHeight()
-
-    /**
-     * change coordinates from screen to world
-     * @param {number|PIXI.Point} x
-     * @param {number} [y]
-     * @returns {PIXI.Point}
-     */
-    toWorld()
-
-    /**
-     * change coordinates from world to screen
-     * @param {number|PIXI.Point} x
-     * @param {number} [y]
-     * @returns {PIXI.Point}
-     */
-    toScreen()
-
-    /**
-     * @type {number} screen width in world coordinates
-     */
-    get worldScreenWidth()
-
-    /**
-     * @type {number} screen height in world coordinates
-     */
-    get worldScreenHeight()
-
-    /**
-     * @type {number} world width in screen coordinates
-     */
-    get screenWorldWidth()
-
-    /**
-     * @type {number} world height in screen coordinates
-     */
-    get screenWorldHeight()
-
-    /**
-     * get center of screen in world coordinates
-     * @type {{x: number, y: number}}
-     */
-    get center()
-
-    /**
-     * move center of viewport to point
-     * @param {number|PIXI.Point} x|point
-     * @param {number} [y]
-     * @return {Viewport} this
-     */
-    moveCenter(/*x, y | PIXI.Point*/)
-
-    /**
-     * top-left corner
-     * @type {{x: number, y: number}
-     */
-    get corner()
-
-    /**
-     * move viewport's top-left corner; also clamps and resets decelerate and bounce (as needed)
-     * @param {number|PIXI.Point} x|point
-     * @param {number} y
-     * @return {Viewport} this
-     */
-    moveCorner(/*x, y | point*/)
-
-    /**
-     * change zoom so the width fits in the viewport
-     * @param {number} [width=this._worldWidth] in world coordinates
-     * @param {boolean} [center] maintain the same center
-     * @return {Viewport} this
-     */
-    fitWidth(width, center)
-
-    /**
-     * change zoom so the height fits in the viewport
-     * @param {number} [height=this._worldHeight] in world coordinates
-     * @param {boolean} [center] maintain the same center of the screen after zoom
-     * @return {Viewport} this
-     */
-    fitHeight(height, center)
-
-    /**
-     * change zoom so it fits the entire world in the viewport
-     * @param {boolean} [center] maintain the same center of the screen after zoom
-     * @return {Viewport} this
-     */
-    fit(center)
-
-    /**
-     * world coordinates of the right edge of the screen
-     * @type {number}
-     */
-    get right()
-
-    /**
-     * world coordinates of the left edge of the screen
-     * @type {number}
-     */
-    get left()
-
-    /**
-     * world coordinates of the top edge of the screen
-     * @type {number}
-     */
-    get top()
-
-    /**
-     * world coordinates of the bottom edge of the screen
-     * @type {number}
-     */
-    get bottom()
-
-    /**
-     * removes installed plugin
-     * @param {string} type of plugin (e.g., 'drag', 'pinch')
-     */
-    removePlugin(type)
-
-    /**
-     * pause plugin
-     * @param {string} type of plugin (e.g., 'drag', 'pinch')
-     */
-    pausePlugin(type)
-
-    /**
-     * resume plugin
-     * @param {string} type of plugin (e.g., 'drag', 'pinch')
-     */
-    resumePlugin(type)
-
-    /**
-     * enable one-finger touch to drag
-     * @return {Viewport} this
-     */
-    drag()
-
-    /**
-     * enable clamp to boundaries of world
-     * NOTE: screenWidth, screenHeight, worldWidth, and worldHeight needs to be set for this to work properly
-     * @param {object} options
-     * @param {string} [options.direction=all] (all, x, or y)
-     * @param {string} [options.underflow=center] (top/bottom/center and left/right/center, or center) where to place world if too small for screen
-     * @return {Viewport} this
-     */
-    clamp(direction)
-
-    /**
-     * decelerate after a move
-     * @param {object} [options]
-     * @param {number} [options.friction=0.95] percent to decelerate after movement
-     * @param {number} [options.bounce=0.8] percent to decelerate when past boundaries (only applicable when viewport.bounce() is active)
-     * @param {number} [options.minSpeed=0.01] minimum velocity before stopping/reversing acceleration
-     * @return {Viewport} this
-     */
-    decelerate(options)
-
-    /**
-     * bounce on borders
-     * NOTE: screenWidth, screenHeight, worldWidth, and worldHeight needs to be set for this to work properly
-     * @param {object} [options]
-     * @param {number} [options.friction=0.5] friction to apply to decelerate if active
-     * @param {number} [options.time=150] time in ms to finish bounce
-     * @param {string|function} [ease='easeInOutSine'] ease function or name (see http://easings.net/ for supported names)
-     * @param {string} [options.underflow=center] (top/bottom/center and left/right/center, or center) where to place world if too small for screen     *
-     * @return {Viewport} this
-     */
-    bounce(options)
-
-    /**
-     * enable pinch to zoom and two-finger touch to drag
-     * NOTE: screenWidth, screenHeight, worldWidth, and worldHeight needs to be set for this to work properly
-     * @param {number} [options.percent=1.0] percent to modify pinch speed
-     * @param {boolean} [options.noDrag] disable two-finger dragging
-     * @param {PIXI.Point} [options.center] place this point at center during zoom instead of center of two fingers
-     * @param {number} [options.minWidth] clamp minimum width
-     * @param {number} [options.minHeight] clamp minimum height
-     * @param {number} [options.maxWidth] clamp maximum width
-     * @param {number} [options.maxHeight] clamp maximum height
-     * @return {Viewport} this
-     */
-    pinch(options)
-
-    /**
-     * snap to a point
-     * @param {number} x
-     * @param {number} y
-     * @param {object} [options]
-     * @param {boolean} [options.center] snap to the center of the camera instead of the top-left corner of viewport
-     * @param {number} [options.friction=0.8] friction/frame to apply if decelerate is active
-     * @param {number} [options.time=1000]
-     * @param {string|function} [ease=easeInOutSine] ease function or name (see http://easings.net/ for supported names)
-     * @param {boolean} [options.removeOnComplete] removes this plugin after snapping is complete
-     * @return {Viewport} this
-     */
-    snap(x, y, options)
-
-    /**
-     * follow a target
-     * @param {PIXI.DisplayObject} target to follow (object must include {x: x-coordinate, y: y-coordinate})
-     * @param {object} [options]
-     * @param {number} [options.speed=0] to follow in pixels/frame
-     * @param {number} [options.radius] radius (in world coordinates) of center circle where movement is allowed without moving the viewport
-     * @return {Viewport} this
-     */
-    follow(target, options)
-
-    /**
-     * zoom using mouse wheel
-     * @param {object} [options]
-     * @param {number} [options.percent=0.1] percent to scroll with each spin
-     * @param {boolean} [options.reverse] reverse the direction of the scroll
-     * @param {PIXI.Point} [options.center] place this point at center during zoom instead of current mouse position
-     * @param {number} [options.minWidth] clamp minimum width
-     * @param {number} [options.minHeight] clamp minimum height
-     * @param {number} [options.maxWidth] clamp maximum width
-     * @param {number} [options.maxHeight] clamp maximum height
-     * @return {Viewport} this
-     */
-    wheel(options)
-
-    /**
-     * enable clamping of zoom to constraints
-     * NOTE: screenWidth, screenHeight, worldWidth, and worldHeight needs to be set for this to work properly
-     * @param {object} [options]
-     * @param {number} [options.minWidth] minimum width
-     * @param {number} [options.minHeight] minimum height
-     * @param {number} [options.maxWidth] maximum width
-     * @param {number} [options.maxHeight] maximum height
-     * @return {Viewport} this
-     */
-    clampZoom(options)
-```
-## license  
-MIT License  
-(c) 2017 [YOPEY YOPEY LLC](https://yopeyopey.com/) by [David Figatner](https://twitter.com/yopey_yopey/)
->>>>>>> 3d67ab62
+# pixi-viewport
+A highly configurable viewport/2D camera designed to work with pixi.js.
+
+Features include dragging, pinch-to-zoom, decelerated dragging, following target, snapping to point, clamping, bouncing on edges. See live example to try out these features.
+
+## Rationale
+I wanted to improve my work on yy-viewport with a complete rewrite of a viewport/2D camera for use with pixi.js. I added options that I need in my games, including edges that bounce, deceleration, and highly configurable options to tweak the feel of the viewport. 
+
+## Simple Example
+```js
+    const Viewport = require('pixi-viewport')
+
+    const container = new PIXI.Container()
+    const viewport = new Viewport(container, 
+    {
+        screenWidth: window.innerWidth,
+        screenHeight: window.innerHeight,
+        worldWidth: 1000,
+        worldHeight: 1000
+    })
+
+    // activate plugins with the following plugins
+    viewport
+        .drag()
+        .pinch()
+        .wheel()
+        .decelerate()
+        .bounce()
+
+    // starts an automatic update loop for animations related to the viewport
+    viewport
+        .start()
+```
+
+## Live Example
+https://davidfig.github.io/pixi-viewport/
+
+## Installation
+
+    npm i pixi-viewport
+
+## API Reference
+```js
+    /**
+     * @param {PIXI.Container} container to apply viewport
+     * @param {number} [options]
+     * @param {HTMLElement} [options.div=document.body] use this div to create the mouse/touch listeners
+     * @param {number} [options.screenWidth] these values are needed for clamp, bounce, and pinch plugins
+     * @param {number} [options.screenHeight]
+     * @param {number} [options.worldWidth]
+     * @param {number} [options.worldHeight]
+     * @param {number} [options.threshold=5] threshold for click
+     * @param {number} [options.maxFrameTime=1000 / 60] maximum frame time for animations
+     * @param {boolean} [options.pauseOnBlur] pause when app loses focus
+     * @param {boolean} [options.noListeners] manually call touch/mouse callback down/move/up
+     * @param {number} [options.preventDefault] call preventDefault after listeners
+     *
+     * @event click({screen: {x, y}, world: {x, y}, viewport}) emitted when viewport is clicked
+     * @event drag-start({screen: {x, y}, world: {x, y}, viewport}) emitted when a drag starts
+     * @event drag-end({screen: {x, y}, world: {x, y}, viewport}) emitted when a drag ends
+     * @event pinch-start(viewport) emitted when a pinch starts
+     * @event pinch-end(viewport) emitted when a pinch ends
+     * @event snap-start(viewport) emitted each time a snap animation starts
+     * @event snap-end(viewport) emitted each time snap reaches its target
+     * @event bounce-start-x(viewport) emitted when a bounce on the x-axis starts
+     * @event bounce.end-x(viewport) emitted when a bounce on the x-axis ends
+     * @event bounce-start-y(viewport) emitted when a bounce on the y-axis starts
+     * @event bounce-end-y(viewport) emitted when a bounce on the y-axis ends
+     * @event wheel({wheel: {dx, dy, dz}, viewport})
+     */
+    constructor(container, options)
+
+    /**
+     * start requestAnimationFrame() loop to handle animations; alternatively, call update() manually on each frame
+     * @inherited from yy-loop
+     */
+    // start()
+
+    /**
+     * update loop -- may be called manually or use start/stop() for Viewport to handle updates
+     * @inherited from yy-loop
+     */
+    // update()
+
+    /**
+     * stop loop
+     * @inherited from yy-loop
+     */
+    // stop()
+
+    /**
+     * use this to set screen and world sizes--needed for pinch/wheel/clamp/bounce
+     * @param {number} screenWidth
+     * @param {number} screenHeight
+     * @param {number} [worldWidth]
+     * @param {number} [worldHeight]
+     */
+    resize(screenWidth, screenHeight, worldWidth, worldHeight)
+
+    /**
+     * @type {number}
+     */
+    get screenWidth()
+
+    /**
+     * @type {number}
+     */
+    get screenHeight()
+
+    /**
+     * @type {number}
+     */
+    get worldWidth()
+
+    /**
+     * @type {number}
+     */
+    get worldHeight()
+
+    /**
+     * change coordinates from screen to world
+     * @param {number|PIXI.Point} x
+     * @param {number} [y]
+     * @returns {PIXI.Point}
+     */
+    toWorld()
+
+    /**
+     * change coordinates from world to screen
+     * @param {number|PIXI.Point} x
+     * @param {number} [y]
+     * @returns {PIXI.Point}
+     */
+    toScreen()
+
+    /**
+     * @type {number} screen width in world coordinates
+     */
+    get worldScreenWidth()
+
+    /**
+     * @type {number} screen height in world coordinates
+     */
+    get worldScreenHeight()
+
+    /**
+     * @type {number} world width in screen coordinates
+     */
+    get screenWorldWidth()
+
+    /**
+     * @type {number} world height in screen coordinates
+     */
+    get screenWorldHeight()
+
+    /**
+     * get center of screen in world coordinates
+     * @type {{x: number, y: number}}
+     */
+    get center()
+
+    /**
+     * move center of viewport to point
+     * @param {number|PIXI.Point} x|point
+     * @param {number} [y]
+     * @return {Viewport} this
+     */
+    moveCenter(/*x, y | PIXI.Point*/)
+
+    /**
+     * top-left corner
+     * @type {{x: number, y: number}
+     */
+    get corner()
+
+    /**
+     * move viewport's top-left corner; also clamps and resets decelerate and bounce (as needed)
+     * @param {number|PIXI.Point} x|point
+     * @param {number} y
+     * @return {Viewport} this
+     */
+    moveCorner(/*x, y | point*/)
+
+    /**
+     * change zoom so the width fits in the viewport
+     * @param {number} [width=this._worldWidth] in world coordinates
+     * @param {boolean} [center] maintain the same center
+     * @return {Viewport} this
+     */
+    fitWidth(width, center)
+
+    /**
+     * change zoom so the height fits in the viewport
+     * @param {number} [height=this._worldHeight] in world coordinates
+     * @param {boolean} [center] maintain the same center of the screen after zoom
+     * @return {Viewport} this
+     */
+    fitHeight(height, center)
+
+    /**
+     * change zoom so it fits the entire world in the viewport
+     * @param {boolean} [center] maintain the same center of the screen after zoom
+     * @return {Viewport} this
+     */
+    fit(center)
+
+    /**
+     * world coordinates of the right edge of the screen
+     * @type {number}
+     */
+    get right()
+
+    /**
+     * world coordinates of the left edge of the screen
+     * @type {number}
+     */
+    get left()
+
+    /**
+     * world coordinates of the top edge of the screen
+     * @type {number}
+     */
+    get top()
+
+    /**
+     * world coordinates of the bottom edge of the screen
+     * @type {number}
+     */
+    get bottom()
+
+    /**
+     * removes installed plugin
+     * @param {string} type of plugin (e.g., 'drag', 'pinch')
+     */
+    removePlugin(type)
+
+    /**
+     * pause plugin
+     * @param {string} type of plugin (e.g., 'drag', 'pinch')
+     */
+    pausePlugin(type)
+
+    /**
+     * resume plugin
+     * @param {string} type of plugin (e.g., 'drag', 'pinch')
+     */
+    resumePlugin(type)
+
+    /**
+     * enable one-finger touch to drag
+     * @return {Viewport} this
+     */
+    drag()
+
+    /**
+     * enable clamp to boundaries of world
+     * NOTE: screenWidth, screenHeight, worldWidth, and worldHeight needs to be set for this to work properly
+     * @param {object} options
+     * @param {string} [options.direction=all] (all, x, or y)
+     * @param {string} [options.underflow=center] (top/bottom/center and left/right/center, or center) where to place world if too small for screen
+     * @return {Viewport} this
+     */
+    clamp(direction)
+
+    /**
+     * decelerate after a move
+     * @param {object} [options]
+     * @param {number} [options.friction=0.95] percent to decelerate after movement
+     * @param {number} [options.bounce=0.8] percent to decelerate when past boundaries (only applicable when viewport.bounce() is active)
+     * @param {number} [options.minSpeed=0.01] minimum velocity before stopping/reversing acceleration
+     * @return {Viewport} this
+     */
+    decelerate(options)
+
+    /**
+     * bounce on borders
+     * NOTE: screenWidth, screenHeight, worldWidth, and worldHeight needs to be set for this to work properly
+     * @param {object} [options]
+     * @param {number} [options.friction=0.5] friction to apply to decelerate if active
+     * @param {number} [options.time=150] time in ms to finish bounce
+     * @param {string|function} [ease='easeInOutSine'] ease function or name (see http://easings.net/ for supported names)
+     * @param {string} [options.underflow=center] (top/bottom/center and left/right/center, or center) where to place world if too small for screen     *
+     * @return {Viewport} this
+     */
+    bounce(options)
+
+    /**
+     * enable pinch to zoom and two-finger touch to drag
+     * NOTE: screenWidth, screenHeight, worldWidth, and worldHeight needs to be set for this to work properly
+     * @param {number} [options.percent=1.0] percent to modify pinch speed
+     * @param {boolean} [options.noDrag] disable two-finger dragging
+     * @param {PIXI.Point} [options.center] place this point at center during zoom instead of center of two fingers
+     * @param {number} [options.minWidth] clamp minimum width
+     * @param {number} [options.minHeight] clamp minimum height
+     * @param {number} [options.maxWidth] clamp maximum width
+     * @param {number} [options.maxHeight] clamp maximum height
+     * @return {Viewport} this
+     */
+    pinch(options)
+
+    /**
+     * snap to a point
+     * @param {number} x
+     * @param {number} y
+     * @param {object} [options]
+     * @param {boolean} [options.center] snap to the center of the camera instead of the top-left corner of viewport
+     * @param {number} [options.friction=0.8] friction/frame to apply if decelerate is active
+     * @param {number} [options.time=1000]
+     * @param {string|function} [ease=easeInOutSine] ease function or name (see http://easings.net/ for supported names)
+     * @param {boolean} [options.removeOnComplete] removes this plugin after snapping is complete
+     * @return {Viewport} this
+     */
+    snap(x, y, options)
+
+    /**
+     * follow a target
+     * @param {PIXI.DisplayObject} target to follow (object must include {x: x-coordinate, y: y-coordinate})
+     * @param {object} [options]
+     * @param {number} [options.speed=0] to follow in pixels/frame
+     * @param {number} [options.radius] radius (in world coordinates) of center circle where movement is allowed without moving the viewport
+     * @return {Viewport} this
+     */
+    follow(target, options)
+
+    /**
+     * zoom using mouse wheel
+     * @param {object} [options]
+     * @param {number} [options.percent=0.1] percent to scroll with each spin
+     * @param {boolean} [options.reverse] reverse the direction of the scroll
+     * @param {PIXI.Point} [options.center] place this point at center during zoom instead of current mouse position
+     * @param {number} [options.minWidth] clamp minimum width
+     * @param {number} [options.minHeight] clamp minimum height
+     * @param {number} [options.maxWidth] clamp maximum width
+     * @param {number} [options.maxHeight] clamp maximum height
+     * @return {Viewport} this
+     */
+    wheel(options)
+
+    /**
+     * enable clamping of zoom to constraints
+     * NOTE: screenWidth, screenHeight, worldWidth, and worldHeight needs to be set for this to work properly
+     * @param {object} [options]
+     * @param {number} [options.minWidth] minimum width
+     * @param {number} [options.minHeight] minimum height
+     * @param {number} [options.maxWidth] maximum width
+     * @param {number} [options.maxHeight] maximum height
+     * @return {Viewport} this
+     */
+    clampZoom(options)
+```
+## license  
+MIT License  
+(c) 2017 [YOPEY YOPEY LLC](https://yopeyopey.com/) by [David Figatner](https://twitter.com/yopey_yopey/)
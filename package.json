<<<<<<< HEAD
{
  "name": "pixi-viewport",
  "version": "0.21.4",
  "description": "A highly configurable viewport/2D camera designed to work with pixi.js. Features include dragging, pinch-to-zoom, mouse wheel zooming, decelerated dragging, follow target, snap to point, snap to zoom, clamping, bouncing on edges, and move on mouse edges.",
  "main": "index.js",
  "directories": {
    "doc": "docs"
  },
  "scripts": {
    "test": "budo docs/code.js:index.js --dir docs --live",
    "build": "browserify docs/code.js -o docs/index.js",
    "docs": "markdown-api README.md src/viewport.js",
    "prepublishOnly": "yarn build && yarn docs"
  },
  "repository": {
    "type": "git",
    "url": "git+https://github.com/davidfig/pixi-viewport.git"
  },
  "keywords": [
    "PIXI",
    "pixi.js",
    "viewport",
    "zoom",
    "scroll",
    "pinch",
    "stage",
    "bounce",
    "decelerate"
  ],
  "author": "David Figatner",
  "license": "MIT",
  "bugs": {
    "url": "https://github.com/davidfig/pixi-viewport/issues"
  },
  "homepage": "https://github.com/davidfig/pixi-viewport#readme",
  "peerDependencies": {
    "pixi.js": ">=4.6.0"
  },
  "dependencies": {
    "exists": "^1.0.1",
    "pixi-ease": "^0.14.3"
  },
  "devDependencies": {
    "fork-me-github": "^1.0.3",
    "highlight.js": "^9.12.0",
    "pixi.js": "^4.6.2",
    "yy-counter": "^2.1.0",
    "yy-fps": "^0.5.3",
    "yy-random": "^1.6.0"
  }
}
=======
{
  "name": "pixi-viewport",
  "version": "0.21.6",
  "description": "A highly configurable viewport/2D camera designed to work with pixi.js. Features include dragging, pinch-to-zoom, mouse wheel zooming, decelerated dragging, follow target, snap to point, snap to zoom, clamping, bouncing on edges, and move on mouse edges.",
  "main": "index.js",
  "directories": {
    "doc": "docs"
  },
  "scripts": {
    "test": "budo docs/code.js:index.js --dir docs --live",
    "build": "browserify docs/code.js -o docs/index.js",
    "docs": "markdown-api README.md src/viewport.js",
    "setup": "npm run build && npm run docs"
  },
  "repository": {
    "type": "git",
    "url": "git+https://github.com/davidfig/pixi-viewport.git"
  },
  "keywords": [
    "PIXI",
    "pixi.js",
    "viewport",
    "zoom",
    "scroll",
    "pinch",
    "stage",
    "bounce",
    "decelerate"
  ],
  "author": "David Figatner",
  "license": "MIT",
  "bugs": {
    "url": "https://github.com/davidfig/pixi-viewport/issues"
  },
  "homepage": "https://github.com/davidfig/pixi-viewport#readme",
  "dependencies": {
    "exists": "^1.0.1",
    "pixi-ease": "^0.14.4",
    "yy-input": "^0.11.3",
    "yy-loop": "^0.4.1"
  },
  "devDependencies": {
    "fork-me-github": "^1.0.3",
    "highlight.js": "^9.12.0",
    "pixi.js": "^4.6.2",
    "yy-random": "^1.6.0",
    "yy-renderer": "^2.7.1"
  }
}
>>>>>>> 5224fee8
<|MERGE_RESOLUTION|>--- conflicted
+++ resolved
@@ -1,4 +1,3 @@
-<<<<<<< HEAD
 {
   "name": "pixi-viewport",
   "version": "0.21.4",
@@ -11,7 +10,7 @@
     "test": "budo docs/code.js:index.js --dir docs --live",
     "build": "browserify docs/code.js -o docs/index.js",
     "docs": "markdown-api README.md src/viewport.js",
-    "prepublishOnly": "yarn build && yarn docs"
+    "setup": "yarn build && yarn docs"
   },
   "repository": {
     "type": "git",
@@ -49,55 +48,4 @@
     "yy-fps": "^0.5.3",
     "yy-random": "^1.6.0"
   }
-}
-=======
-{
-  "name": "pixi-viewport",
-  "version": "0.21.6",
-  "description": "A highly configurable viewport/2D camera designed to work with pixi.js. Features include dragging, pinch-to-zoom, mouse wheel zooming, decelerated dragging, follow target, snap to point, snap to zoom, clamping, bouncing on edges, and move on mouse edges.",
-  "main": "index.js",
-  "directories": {
-    "doc": "docs"
-  },
-  "scripts": {
-    "test": "budo docs/code.js:index.js --dir docs --live",
-    "build": "browserify docs/code.js -o docs/index.js",
-    "docs": "markdown-api README.md src/viewport.js",
-    "setup": "npm run build && npm run docs"
-  },
-  "repository": {
-    "type": "git",
-    "url": "git+https://github.com/davidfig/pixi-viewport.git"
-  },
-  "keywords": [
-    "PIXI",
-    "pixi.js",
-    "viewport",
-    "zoom",
-    "scroll",
-    "pinch",
-    "stage",
-    "bounce",
-    "decelerate"
-  ],
-  "author": "David Figatner",
-  "license": "MIT",
-  "bugs": {
-    "url": "https://github.com/davidfig/pixi-viewport/issues"
-  },
-  "homepage": "https://github.com/davidfig/pixi-viewport#readme",
-  "dependencies": {
-    "exists": "^1.0.1",
-    "pixi-ease": "^0.14.4",
-    "yy-input": "^0.11.3",
-    "yy-loop": "^0.4.1"
-  },
-  "devDependencies": {
-    "fork-me-github": "^1.0.3",
-    "highlight.js": "^9.12.0",
-    "pixi.js": "^4.6.2",
-    "yy-random": "^1.6.0",
-    "yy-renderer": "^2.7.1"
-  }
-}
->>>>>>> 5224fee8
+}
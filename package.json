{
  "name": "pixi-viewport",
  "version": "0.15.0",
  "description": "A highly configurable viewport/2D camera designed to work with pixi.js. Featurse inclue dragging, pinch-to-zoom, decelerated dragging, following target, snapping to point, clamping, bouncing on edges.",
  "main": "index.js",
  "directories": {
    "doc": "docs"
  },
  "scripts": {
    "test": "budo docs/code.js:index.js --dir docs --live",
    "build": "browserify docs/code.js -o docs/index.js",
    "docs": "markdown-api README.md src/viewport.js",
    "prepublishOnly": "yarn build && yarn docs"
  },
  "repository": {
    "type": "git",
    "url": "git+https://github.com/davidfig/pixi-viewport.git"
  },
  "keywords": [
    "PIXI",
    "pixi.js",
    "viewport",
    "zoom",
    "scroll",
    "pinch",
    "stage",
    "bounce",
    "decelerate"
  ],
  "author": "David Figatner",
  "license": "MIT",
  "bugs": {
    "url": "https://github.com/davidfig/pixi-viewport/issues"
  },
  "homepage": "https://github.com/davidfig/pixi-viewport#readme",
  "dependencies": {
    "exists": "^1.0.1",
    "pixi-ease": "^0.13.3",
<<<<<<< HEAD
    "pixi.js": "^4.6.0",
    "yy-counter": "^2.1.0",
=======
>>>>>>> f2767418
    "yy-input": "^0.9.0",
    "yy-loop": "^0.3.5"
  },
  "devDependencies": {
    "fork-me-github": "^1.0.3",
    "highlight.js": "^9.12.0",
<<<<<<< HEAD
=======
    "pixi.js": "^4.6.0",
>>>>>>> f2767418
    "yy-random": "^1.6.0",
    "yy-renderer": "^2.4.1"
  }
}
<|MERGE_RESOLUTION|>--- conflicted
+++ resolved
@@ -1,57 +1,49 @@
-{
-  "name": "pixi-viewport",
-  "version": "0.15.0",
-  "description": "A highly configurable viewport/2D camera designed to work with pixi.js. Featurse inclue dragging, pinch-to-zoom, decelerated dragging, following target, snapping to point, clamping, bouncing on edges.",
-  "main": "index.js",
-  "directories": {
-    "doc": "docs"
-  },
-  "scripts": {
-    "test": "budo docs/code.js:index.js --dir docs --live",
-    "build": "browserify docs/code.js -o docs/index.js",
-    "docs": "markdown-api README.md src/viewport.js",
-    "prepublishOnly": "yarn build && yarn docs"
-  },
-  "repository": {
-    "type": "git",
-    "url": "git+https://github.com/davidfig/pixi-viewport.git"
-  },
-  "keywords": [
-    "PIXI",
-    "pixi.js",
-    "viewport",
-    "zoom",
-    "scroll",
-    "pinch",
-    "stage",
-    "bounce",
-    "decelerate"
-  ],
-  "author": "David Figatner",
-  "license": "MIT",
-  "bugs": {
-    "url": "https://github.com/davidfig/pixi-viewport/issues"
-  },
-  "homepage": "https://github.com/davidfig/pixi-viewport#readme",
-  "dependencies": {
-    "exists": "^1.0.1",
-    "pixi-ease": "^0.13.3",
-<<<<<<< HEAD
-    "pixi.js": "^4.6.0",
-    "yy-counter": "^2.1.0",
-=======
->>>>>>> f2767418
-    "yy-input": "^0.9.0",
-    "yy-loop": "^0.3.5"
-  },
-  "devDependencies": {
-    "fork-me-github": "^1.0.3",
-    "highlight.js": "^9.12.0",
-<<<<<<< HEAD
-=======
-    "pixi.js": "^4.6.0",
->>>>>>> f2767418
-    "yy-random": "^1.6.0",
-    "yy-renderer": "^2.4.1"
-  }
-}
+{
+  "name": "pixi-viewport",
+  "version": "0.15.0",
+  "description": "A highly configurable viewport/2D camera designed to work with pixi.js. Featurse inclue dragging, pinch-to-zoom, decelerated dragging, following target, snapping to point, clamping, bouncing on edges.",
+  "main": "index.js",
+  "directories": {
+    "doc": "docs"
+  },
+  "scripts": {
+    "test": "budo docs/code.js:index.js --dir docs --live",
+    "build": "browserify docs/code.js -o docs/index.js",
+    "docs": "markdown-api README.md src/viewport.js",
+    "prepublishOnly": "yarn build && yarn docs"
+  },
+  "repository": {
+    "type": "git",
+    "url": "git+https://github.com/davidfig/pixi-viewport.git"
+  },
+  "keywords": [
+    "PIXI",
+    "pixi.js",
+    "viewport",
+    "zoom",
+    "scroll",
+    "pinch",
+    "stage",
+    "bounce",
+    "decelerate"
+  ],
+  "author": "David Figatner",
+  "license": "MIT",
+  "bugs": {
+    "url": "https://github.com/davidfig/pixi-viewport/issues"
+  },
+  "homepage": "https://github.com/davidfig/pixi-viewport#readme",
+  "dependencies": {
+    "exists": "^1.0.1",
+    "pixi-ease": "^0.13.3",
+    "yy-input": "^0.9.0",
+    "yy-loop": "^0.3.5"
+  },
+  "devDependencies": {
+    "fork-me-github": "^1.0.3",
+    "highlight.js": "^9.12.0",
+    "pixi.js": "^4.6.0",
+    "yy-random": "^1.6.0",
+    "yy-renderer": "^2.4.1"
+  }
+}
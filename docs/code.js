const PIXI = require('pixi.js')
const Ease = require('pixi-ease')
const Random = require('yy-random')
const Renderer = require('yy-renderer')
const Counter = require('yy-counter')

const Viewport = require('..')
const Tiles = require('./tiles')
const gui = require('./gui')

const BORDER = 10
const WIDTH = 5000
const HEIGHT = 5000
const STAR_SIZE = 30
const OBJECT_SIZE = 50
const OBJECT_ROTATION_TIME = 1000
const OBJECT_SPEED = 0.25
const ANIMATE_TIME = 1500
const FADE_TIME = 2000

let _renderer, _viewport, _ease, _object, _targetAnimation, _stars = [], _tilesContainer, _starsContainer

function viewport()
{
    _viewport = new Viewport(_renderer.stage, { div: _renderer.div, worldWidth: WIDTH, worldHeight: HEIGHT, screenWidth: window.innerWidth, screenHeight: window.innerHeight })
    _viewport
        .drag()
        .wheel()
        .pinch()
        .on('click', click)
        .decelerate()
        .bounce()
        .tiles(Tiles.size, Tiles.size, Tiles.get, { debug: true, container: _tilesContainer, tint: true })
}

function resize()
{
    _renderer.resize()
    _viewport.resize(window.innerWidth, window.innerHeight, WIDTH, HEIGHT)
}

function addCounter(name)
{
    const counter = new Counter({ side: 'top-left' })
    counter.log(name)
    const ease = _ease.to(counter.div.style, { opacity: 0 }, FADE_TIME, { ease: 'easeInOutSine' })
    ease.on('done', () => counter.div.remove())
}

function events()
{
    _viewport.on('click', (data) => addCounter('click: ' + data.screen.x + ', ' + data.screen.y))
    _viewport.on('drag-start', () => addCounter('drag-start'))
    _viewport.on('drag-end', () => addCounter('drag-end'))
    _viewport.on('pinch-start', () => addCounter('pinch-start'))
    _viewport.on('pinch-end', () => addCounter('pinch-end'))
    _viewport.on('bounce-start-x', () => addCounter('bounce-start-x'))
    _viewport.on('bounce-end-x', () => addCounter('bounce-end-x'))
    _viewport.on('bounce-start-y', () => addCounter('bounce-start-y'))
    _viewport.on('bounce-end-y', () => addCounter('bounce-end-y'))
    _viewport.on('snap-start', () => addCounter('snap-start'))
    _viewport.on('snap-end', () => addCounter('snap-end'))
    _viewport.on('snap-zoom-start', () => addCounter('snap-zoom-start'))
    _viewport.on('snap-zoom-end', () => addCounter('snap-zoom-end'))
}

function line(x, y, width, height)
{
    const line = _renderer.stage.addChild(new PIXI.Sprite(PIXI.Texture.WHITE))
    line.tint = 0xff0000
    line.position.set(x, y)
    line.width = width
    line.height = height
}

function border()
{
    line(0, 0, _viewport.worldWidth, BORDER)
    line(0, _viewport.worldHeight - BORDER, _viewport.worldWidth, BORDER)
    line(0, 0, BORDER, _viewport.worldHeight)
    line(_viewport.worldWidth - BORDER, 0, BORDER, _viewport.worldHeight)
}

function stars()
{
    const stars = (_viewport.worldWidth * _viewport.worldHeight) / Math.pow(STAR_SIZE, 2) * 0.1
    for (let i = 0; i < stars; i++)
    {
        const star = _starsContainer.addChild(new PIXI.Sprite(PIXI.Texture.WHITE))
        star.anchor.set(0.5)
        star.tint = Random.color()
        star.width = star.height = STAR_SIZE
        star.alpha = Random.range(0.25, 1, true)
        star.position.set(Random.range(STAR_SIZE / 2 + BORDER, _viewport.worldWidth - STAR_SIZE - BORDER), Random.range(BORDER, _viewport.worldHeight - BORDER - STAR_SIZE))
        _stars.push(star)
    }
}

function createTarget()
{
    _targetAnimation = _ease.target(_object,
        {
            x: Random.range(OBJECT_SIZE / 2 + BORDER, _viewport.worldWidth - OBJECT_SIZE / 2 - BORDER),
            y: Random.range(OBJECT_SIZE / 2 + BORDER, _viewport.worldHeight - OBJECT_SIZE / 2 - BORDER)
        }, OBJECT_SPEED
    )
    _targetAnimation.on('done', createTarget)
}

function object()
{
    _object = _renderer.stage.addChild(new PIXI.Sprite(PIXI.Texture.WHITE))
    _object.anchor.set(0.5)
    _object.tint = 0
    _object.width = _object.height = OBJECT_SIZE
    _object.position.set(100, 100)
    _ease.to(_object, { rotation: Math.PI * 2 }, OBJECT_ROTATION_TIME, { repeat: true })
    createTarget()
}

function click(data)
{
    for (let star of _stars)
    {
        if (star.containsPoint(data.screen))
        {
            _ease.to(star, { width: STAR_SIZE * 3, height: STAR_SIZE * 3 }, ANIMATE_TIME, { reverse: true, ease: 'easeInOutSine' })
            return
        }
    }
    const sprite = _renderer.stage.addChild(new PIXI.Text('click', {fill: 0xff0000}))
    sprite.anchor.set(0.5)
    sprite.rotation = Random.range(-0.1, 0.1)
    sprite.position = data.world
    const fade = _ease.to(sprite, { alpha: 0 }, ANIMATE_TIME)
    fade.on('done', () => _renderer.stage.removeChild(sprite))
}

function drawWorld()
{
    _ease.removeAll()
    stars()
    object()
    border()
    _viewport.moveCorner(0, 0)
}

window.onload = function ()
{
    _renderer = new Renderer({ pauseOnBlur: true, debug: true, alwaysRender: true, fpsOptions: { side: 'bottom-left' } })
    _tilesContainer = _renderer.stage.addChild(new PIXI.Container())
    _tilesContainer.alpha = 0.25
    _starsContainer = _renderer.stage.addChild(new PIXI.Container())
    Tiles.init(WIDTH, HEIGHT)
    viewport()
    window.addEventListener('resize', resize)

    _ease = new Ease.list()
<<<<<<< HEAD
    _renderer.interval(
        function (elapsed)
        {
            _ease.update(elapsed)
            _viewport.update(elapsed)
=======
    _viewport.interval(
        function ()
        {
            _ease.update()
            _renderer.update()
>>>>>>> f2767418
        }
    )
    drawWorld()

    events()

    gui(_viewport, drawWorld, _object)

    require('./highlight')('https://github.com/davidfig/pixi-viewport')
}<|MERGE_RESOLUTION|>--- conflicted
+++ resolved
@@ -1,181 +1,173 @@
-const PIXI = require('pixi.js')
-const Ease = require('pixi-ease')
-const Random = require('yy-random')
-const Renderer = require('yy-renderer')
-const Counter = require('yy-counter')
-
-const Viewport = require('..')
-const Tiles = require('./tiles')
-const gui = require('./gui')
-
-const BORDER = 10
-const WIDTH = 5000
-const HEIGHT = 5000
-const STAR_SIZE = 30
-const OBJECT_SIZE = 50
-const OBJECT_ROTATION_TIME = 1000
-const OBJECT_SPEED = 0.25
-const ANIMATE_TIME = 1500
-const FADE_TIME = 2000
-
-let _renderer, _viewport, _ease, _object, _targetAnimation, _stars = [], _tilesContainer, _starsContainer
-
-function viewport()
-{
-    _viewport = new Viewport(_renderer.stage, { div: _renderer.div, worldWidth: WIDTH, worldHeight: HEIGHT, screenWidth: window.innerWidth, screenHeight: window.innerHeight })
-    _viewport
-        .drag()
-        .wheel()
-        .pinch()
-        .on('click', click)
-        .decelerate()
-        .bounce()
-        .tiles(Tiles.size, Tiles.size, Tiles.get, { debug: true, container: _tilesContainer, tint: true })
-}
-
-function resize()
-{
-    _renderer.resize()
-    _viewport.resize(window.innerWidth, window.innerHeight, WIDTH, HEIGHT)
-}
-
-function addCounter(name)
-{
-    const counter = new Counter({ side: 'top-left' })
-    counter.log(name)
-    const ease = _ease.to(counter.div.style, { opacity: 0 }, FADE_TIME, { ease: 'easeInOutSine' })
-    ease.on('done', () => counter.div.remove())
-}
-
-function events()
-{
-    _viewport.on('click', (data) => addCounter('click: ' + data.screen.x + ', ' + data.screen.y))
-    _viewport.on('drag-start', () => addCounter('drag-start'))
-    _viewport.on('drag-end', () => addCounter('drag-end'))
-    _viewport.on('pinch-start', () => addCounter('pinch-start'))
-    _viewport.on('pinch-end', () => addCounter('pinch-end'))
-    _viewport.on('bounce-start-x', () => addCounter('bounce-start-x'))
-    _viewport.on('bounce-end-x', () => addCounter('bounce-end-x'))
-    _viewport.on('bounce-start-y', () => addCounter('bounce-start-y'))
-    _viewport.on('bounce-end-y', () => addCounter('bounce-end-y'))
-    _viewport.on('snap-start', () => addCounter('snap-start'))
-    _viewport.on('snap-end', () => addCounter('snap-end'))
-    _viewport.on('snap-zoom-start', () => addCounter('snap-zoom-start'))
-    _viewport.on('snap-zoom-end', () => addCounter('snap-zoom-end'))
-}
-
-function line(x, y, width, height)
-{
-    const line = _renderer.stage.addChild(new PIXI.Sprite(PIXI.Texture.WHITE))
-    line.tint = 0xff0000
-    line.position.set(x, y)
-    line.width = width
-    line.height = height
-}
-
-function border()
-{
-    line(0, 0, _viewport.worldWidth, BORDER)
-    line(0, _viewport.worldHeight - BORDER, _viewport.worldWidth, BORDER)
-    line(0, 0, BORDER, _viewport.worldHeight)
-    line(_viewport.worldWidth - BORDER, 0, BORDER, _viewport.worldHeight)
-}
-
-function stars()
-{
-    const stars = (_viewport.worldWidth * _viewport.worldHeight) / Math.pow(STAR_SIZE, 2) * 0.1
-    for (let i = 0; i < stars; i++)
-    {
-        const star = _starsContainer.addChild(new PIXI.Sprite(PIXI.Texture.WHITE))
-        star.anchor.set(0.5)
-        star.tint = Random.color()
-        star.width = star.height = STAR_SIZE
-        star.alpha = Random.range(0.25, 1, true)
-        star.position.set(Random.range(STAR_SIZE / 2 + BORDER, _viewport.worldWidth - STAR_SIZE - BORDER), Random.range(BORDER, _viewport.worldHeight - BORDER - STAR_SIZE))
-        _stars.push(star)
-    }
-}
-
-function createTarget()
-{
-    _targetAnimation = _ease.target(_object,
-        {
-            x: Random.range(OBJECT_SIZE / 2 + BORDER, _viewport.worldWidth - OBJECT_SIZE / 2 - BORDER),
-            y: Random.range(OBJECT_SIZE / 2 + BORDER, _viewport.worldHeight - OBJECT_SIZE / 2 - BORDER)
-        }, OBJECT_SPEED
-    )
-    _targetAnimation.on('done', createTarget)
-}
-
-function object()
-{
-    _object = _renderer.stage.addChild(new PIXI.Sprite(PIXI.Texture.WHITE))
-    _object.anchor.set(0.5)
-    _object.tint = 0
-    _object.width = _object.height = OBJECT_SIZE
-    _object.position.set(100, 100)
-    _ease.to(_object, { rotation: Math.PI * 2 }, OBJECT_ROTATION_TIME, { repeat: true })
-    createTarget()
-}
-
-function click(data)
-{
-    for (let star of _stars)
-    {
-        if (star.containsPoint(data.screen))
-        {
-            _ease.to(star, { width: STAR_SIZE * 3, height: STAR_SIZE * 3 }, ANIMATE_TIME, { reverse: true, ease: 'easeInOutSine' })
-            return
-        }
-    }
-    const sprite = _renderer.stage.addChild(new PIXI.Text('click', {fill: 0xff0000}))
-    sprite.anchor.set(0.5)
-    sprite.rotation = Random.range(-0.1, 0.1)
-    sprite.position = data.world
-    const fade = _ease.to(sprite, { alpha: 0 }, ANIMATE_TIME)
-    fade.on('done', () => _renderer.stage.removeChild(sprite))
-}
-
-function drawWorld()
-{
-    _ease.removeAll()
-    stars()
-    object()
-    border()
-    _viewport.moveCorner(0, 0)
-}
-
-window.onload = function ()
-{
-    _renderer = new Renderer({ pauseOnBlur: true, debug: true, alwaysRender: true, fpsOptions: { side: 'bottom-left' } })
-    _tilesContainer = _renderer.stage.addChild(new PIXI.Container())
-    _tilesContainer.alpha = 0.25
-    _starsContainer = _renderer.stage.addChild(new PIXI.Container())
-    Tiles.init(WIDTH, HEIGHT)
-    viewport()
-    window.addEventListener('resize', resize)
-
-    _ease = new Ease.list()
-<<<<<<< HEAD
-    _renderer.interval(
-        function (elapsed)
-        {
-            _ease.update(elapsed)
-            _viewport.update(elapsed)
-=======
-    _viewport.interval(
-        function ()
-        {
-            _ease.update()
-            _renderer.update()
->>>>>>> f2767418
-        }
-    )
-    drawWorld()
-
-    events()
-
-    gui(_viewport, drawWorld, _object)
-
-    require('./highlight')('https://github.com/davidfig/pixi-viewport')
+const PIXI = require('pixi.js')
+const Ease = require('pixi-ease')
+const Random = require('yy-random')
+const Renderer = require('yy-renderer')
+const Counter = require('yy-counter')
+
+const Viewport = require('..')
+const Tiles = require('./tiles')
+const gui = require('./gui')
+
+const BORDER = 10
+const WIDTH = 5000
+const HEIGHT = 5000
+const STAR_SIZE = 30
+const OBJECT_SIZE = 50
+const OBJECT_ROTATION_TIME = 1000
+const OBJECT_SPEED = 0.25
+const ANIMATE_TIME = 1500
+const FADE_TIME = 2000
+
+let _renderer, _viewport, _ease, _object, _targetAnimation, _stars = [], _tilesContainer, _starsContainer
+
+function viewport()
+{
+    _viewport = new Viewport(_renderer.stage, { div: _renderer.div, worldWidth: WIDTH, worldHeight: HEIGHT, screenWidth: window.innerWidth, screenHeight: window.innerHeight })
+    _viewport
+        .drag()
+        .wheel()
+        .pinch()
+        .on('click', click)
+        .decelerate()
+        .bounce()
+        .tiles(Tiles.size, Tiles.size, Tiles.get, { debug: true, container: _tilesContainer, tint: true })
+}
+
+function resize()
+{
+    _renderer.resize()
+    _viewport.resize(window.innerWidth, window.innerHeight, WIDTH, HEIGHT)
+}
+
+function addCounter(name)
+{
+    const counter = new Counter({ side: 'top-left' })
+    counter.log(name)
+    const ease = _ease.to(counter.div.style, { opacity: 0 }, FADE_TIME, { ease: 'easeInOutSine' })
+    ease.on('done', () => counter.div.remove())
+}
+
+function events()
+{
+    _viewport.on('click', (data) => addCounter('click: ' + data.screen.x + ', ' + data.screen.y))
+    _viewport.on('drag-start', () => addCounter('drag-start'))
+    _viewport.on('drag-end', () => addCounter('drag-end'))
+    _viewport.on('pinch-start', () => addCounter('pinch-start'))
+    _viewport.on('pinch-end', () => addCounter('pinch-end'))
+    _viewport.on('bounce-start-x', () => addCounter('bounce-start-x'))
+    _viewport.on('bounce-end-x', () => addCounter('bounce-end-x'))
+    _viewport.on('bounce-start-y', () => addCounter('bounce-start-y'))
+    _viewport.on('bounce-end-y', () => addCounter('bounce-end-y'))
+    _viewport.on('snap-start', () => addCounter('snap-start'))
+    _viewport.on('snap-end', () => addCounter('snap-end'))
+    _viewport.on('snap-zoom-start', () => addCounter('snap-zoom-start'))
+    _viewport.on('snap-zoom-end', () => addCounter('snap-zoom-end'))
+}
+
+function line(x, y, width, height)
+{
+    const line = _renderer.stage.addChild(new PIXI.Sprite(PIXI.Texture.WHITE))
+    line.tint = 0xff0000
+    line.position.set(x, y)
+    line.width = width
+    line.height = height
+}
+
+function border()
+{
+    line(0, 0, _viewport.worldWidth, BORDER)
+    line(0, _viewport.worldHeight - BORDER, _viewport.worldWidth, BORDER)
+    line(0, 0, BORDER, _viewport.worldHeight)
+    line(_viewport.worldWidth - BORDER, 0, BORDER, _viewport.worldHeight)
+}
+
+function stars()
+{
+    const stars = (_viewport.worldWidth * _viewport.worldHeight) / Math.pow(STAR_SIZE, 2) * 0.1
+    for (let i = 0; i < stars; i++)
+    {
+        const star = _starsContainer.addChild(new PIXI.Sprite(PIXI.Texture.WHITE))
+        star.anchor.set(0.5)
+        star.tint = Random.color()
+        star.width = star.height = STAR_SIZE
+        star.alpha = Random.range(0.25, 1, true)
+        star.position.set(Random.range(STAR_SIZE / 2 + BORDER, _viewport.worldWidth - STAR_SIZE - BORDER), Random.range(BORDER, _viewport.worldHeight - BORDER - STAR_SIZE))
+        _stars.push(star)
+    }
+}
+
+function createTarget()
+{
+    _targetAnimation = _ease.target(_object,
+        {
+            x: Random.range(OBJECT_SIZE / 2 + BORDER, _viewport.worldWidth - OBJECT_SIZE / 2 - BORDER),
+            y: Random.range(OBJECT_SIZE / 2 + BORDER, _viewport.worldHeight - OBJECT_SIZE / 2 - BORDER)
+        }, OBJECT_SPEED
+    )
+    _targetAnimation.on('done', createTarget)
+}
+
+function object()
+{
+    _object = _renderer.stage.addChild(new PIXI.Sprite(PIXI.Texture.WHITE))
+    _object.anchor.set(0.5)
+    _object.tint = 0
+    _object.width = _object.height = OBJECT_SIZE
+    _object.position.set(100, 100)
+    _ease.to(_object, { rotation: Math.PI * 2 }, OBJECT_ROTATION_TIME, { repeat: true })
+    createTarget()
+}
+
+function click(data)
+{
+    for (let star of _stars)
+    {
+        if (star.containsPoint(data.screen))
+        {
+            _ease.to(star, { width: STAR_SIZE * 3, height: STAR_SIZE * 3 }, ANIMATE_TIME, { reverse: true, ease: 'easeInOutSine' })
+            return
+        }
+    }
+    const sprite = _renderer.stage.addChild(new PIXI.Text('click', {fill: 0xff0000}))
+    sprite.anchor.set(0.5)
+    sprite.rotation = Random.range(-0.1, 0.1)
+    sprite.position = data.world
+    const fade = _ease.to(sprite, { alpha: 0 }, ANIMATE_TIME)
+    fade.on('done', () => _renderer.stage.removeChild(sprite))
+}
+
+function drawWorld()
+{
+    _ease.removeAll()
+    stars()
+    object()
+    border()
+    _viewport.moveCorner(0, 0)
+}
+
+window.onload = function ()
+{
+    _renderer = new Renderer({ pauseOnBlur: true, debug: true, alwaysRender: true, fpsOptions: { side: 'bottom-left' } })
+    _tilesContainer = _renderer.stage.addChild(new PIXI.Container())
+    _tilesContainer.alpha = 0.25
+    _starsContainer = _renderer.stage.addChild(new PIXI.Container())
+    Tiles.init(WIDTH, HEIGHT)
+    viewport()
+    window.addEventListener('resize', resize)
+
+    _ease = new Ease.list()
+    _viewport.interval(
+        function ()
+        {
+            _ease.update()
+            _renderer.update()
+        }
+    )
+    drawWorld()
+
+    events()
+
+    gui(_viewport, drawWorld, _object)
+
+    require('./highlight')('https://github.com/davidfig/pixi-viewport')
 }